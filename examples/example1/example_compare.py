"""Ordinal regression concrete examples. Approximate inference."""
# Make sure to limit CPU usage
import os

# Enable double precision
from jax.config import config
config.update("jax_enable_x64", True)

os.environ["OMP_NUM_THREADS"] = "6" # export OMP_NUM_THREADS=4
os.environ["OPENBLAS_NUM_THREADS"] = "6" # export OPENBLAS_NUM_THREADS=4 
os.environ["MKL_NUM_THREADS"] = "6" # export MKL_NUM_THREADS=6
os.environ["VECLIB_MAXIMUM_THREADS"] = "6" # export VECLIB_MAXIMUM_THREADS=4
os.environ["NUMEXPR_NUM_THREADS"] = "6" # export NUMEXPR_NUM_THREADS=6
os.environ["NUMBA_NUM_THREADS"] = "6"

import argparse
import cProfile
from io import StringIO
from pstats import Stats, SortKey
import numpy as np
import pathlib
from probit_jax.plot import (
    _grid_over_hyperparameters_initiate)
from probit.data.utilities import datasets as datasets_
from probit.data.utilities import load_data as load_data_
from probit.data.utilities import load_data_synthetic as load_data_synthetic_
from probit.data.utilities import load_data_paper as load_data_paper_
from probit.data.utilities import datasets as datasets_
from probit_jax.data.utilities import datasets, load_data, load_data_synthetic, load_data_paper
from mlkernels import Kernel as BaseKernel
from probit_jax.utilities import InvalidKernel, check_cutpoints
from probit_jax.implicit.utilities import (
    log_probit_likelihood, grad_log_probit_likelihood, hessian_log_probit_likelihood)
import sys
import time
from jax import jit
import jax.numpy as jnp
import matplotlib.pyplot as plt


BG_ALPHA = 1.0
MG_ALPHA = 0.2
FG_ALPHA = 0.4


now = time.ctime()
write_path = pathlib.Path()


def get_approximator(
        approximation, N_train):
    if approximation == "VB":
        from probit_jax.approximators import VBGP
        # steps is the number of fix point iterations until check convergence
        steps = np.max([10, N_train//1000])
        Approximator = VBGP
    elif approximation == "LA":
        from probit_jax.approximators import LaplaceGP
        # steps is the number of Newton steps until check convergence
        steps = np.max([2, N_train//1000])
        Approximator = LaplaceGP
    else:
        raise ValueError(
            "Approximator not found "
            "(got {}, expected VB, LA)".format(
                approximation))
    return Approximator, steps


def get_approximator_(
        approximation, Kernel, theta_0, signal_variance_0, N_train):
    # Initiate kernel
    kernel = Kernel(
        theta=theta_0, variance=signal_variance_0)
    M = None
    if approximation == "VB":
        from probit.approximators import VBGP
        # steps is the number of fix point iterations until check convergence
        steps = np.max([10, N_train//1000])
        Approximator = VBGP
    elif approximation == "LA":
        from probit.approximators import LaplaceGP
        # steps is the number of Newton steps until check convergence
        steps = np.max([2, N_train//1000])
        Approximator = LaplaceGP
    else:
        raise ValueError(
            "Approximator not found "
            "(got {}, expected VB or LA".format(
                approximation))
    return Approximator, steps, M, kernel


def main():
    """Conduct an approximation to the posterior, and optimise hyperparameters."""
    parser = argparse.ArgumentParser()
    parser.add_argument(
        "dataset_name", help="run example on a given dataset name")
    parser.add_argument(
        "J", help="e.g., 13, 53, 101, etc.")
    parser.add_argument(
        "D", help="number of classes")
    parser.add_argument(
        "method", help="L-BFGS-B or CG or Newton-CG or BFGS")
    parser.add_argument(
        "approximation", help="EP or VB or LA")
    # The --profile argument generates profiling information for the example
    parser.add_argument('--profile', action='store_const', const=True)
    args = parser.parse_args()
    dataset = args.dataset_name
    J = int(args.J)
    D = int(args.D)
    method = args.method
    approximation = args.approximation
    write_path = pathlib.Path(__file__).parent.absolute()
    if args.profile:
        profile = cProfile.Profile()
        profile.enable()
    #sys.stdout = open("{}.txt".format(now), "w")
 
    # Initiate data and classifier for probit_jax repo
    if dataset in datasets["benchmark"]:
        (X_trains, y_trains,
        X_tests, y_tests,
        X_true, g_tests,
        cutpoints_0, theta_0, noise_variance_0, signal_variance_0,
        J, D, Kernel) = load_data(
            dataset, J)
        X = X_trains[2]
        y = y_trains[2]
    elif dataset in datasets["synthetic"]:
        (X, y,
        X_true, g_true,
        cutpoints_0, theta_0, noise_variance_0, signal_variance_0,
        J, D, colors, Kernel) = load_data_synthetic(dataset, J)
    elif dataset in datasets["paper"]:
        (X, f_, g_true, y,
        cutpoints_0, theta_0, noise_variance_0, signal_variance_0,
        J, D, colors, Kernel) = load_data_paper(
            dataset, J=J, D=D, ARD=False, plot=True)
    else:
        raise ValueError("Dataset {} not found.".format(dataset))
    from mlkernels import EQ
    N_train = np.shape(y)[0]
    Approximator, steps = get_approximator(approximation, N_train)
    # Initiate classifier
    def prior(prior_parameters):
        stretch = prior_parameters
        signal_variance = signal_variance_0
        # Here you can define the kernel that defines the Gaussian process
        kernel = signal_variance * EQ().stretch(stretch)
        # Make sure that model returns the kernel, cutpoints and noise_variance
        return kernel

    # Test prior
    if not (isinstance(prior(1.0), BaseKernel)):
        raise InvalidKernel(prior(1.0))

    # check that the cutpoints are in the correct format
    # for the number of classes, J
    cutpoints_0 = check_cutpoints(cutpoints_0, J)

    classifier = Approximator(prior, log_probit_likelihood,
        grad_log_likelihood=grad_log_probit_likelihood,
        hessian_log_likelihood=hessian_log_probit_likelihood,
        data=(X, y), single_precision=False)

    # Initiate data and classifier for probit repo
    dataset = "SEIso"
    if args.profile:
        profile = cProfile.Profile()
        profile.enable()
    #sys.stdout = open("{}.txt".format(now), "w")
    if dataset in datasets_["benchmark"]:
        (X_trains, y_trains,
        X_tests, y_tests,
        X_true, g_tests,
        cutpoints_0, theta_0, noise_variance_0, signal_variance_0,
        J, D, Kernel) = load_data_(
            dataset, J)
        X = X_trains[2]
        y = y_trains[2]
    elif dataset in datasets_["synthetic"]:
        (X, y,
        X_true, g_true,
        cutpoints_0, theta_0, noise_variance_0, signal_variance_0,
        J, D, colors, Kernel) = load_data_synthetic_(dataset, J)
    elif dataset in datasets_["paper"]:
        (X, f_, g_true, y,
        cutpoints_0, theta_0, noise_variance_0, signal_variance_0,
        J, D, colors, Kernel) = load_data_paper_(
            dataset, J=J, D=D, ARD=False, plot=True)
    else:
        raise ValueError("Dataset {} not found.".format(dataset))
    N_train = np.shape(y)[0]
    Approximator, steps, M, kernel = get_approximator_(
        approximation, Kernel, theta_0, signal_variance_0, N_train)
    if "S" in approximation:
        # Initiate sparse classifier
        _classifier = Approximator(
            M=M, cutpoints=cutpoints_0, noise_variance=noise_variance_0,
            kernel=kernel, J=J, data=(X, y))
    else:
        # Initiate classifier
        _classifier = Approximator(
            cutpoints=cutpoints_0, noise_variance=noise_variance_0,
            kernel=kernel, J=J, data=(X, y), )#single_precision=False)

    # Notes: fwd_solver, newton_solver work, anderson solver has bug with vmap ValueError

    g = jit(classifier.take_grad())

    trainables = [1] * (J + 2)
    # Fix theta
    trainables[-1] = 0
    # Fix noise standard deviation
    # trainables[0] = 0
    # Fix signal standard deviation
    trainables[J] = 0
    # Fix cutpoints
    trainables[1:J] = [0] * (J - 1)
    trainables[1] = 0
    print("trainables = {}".format(trainables))
    # theta domain and resolution
    domain = ((-1, 1), None)
    res = (10, None)

    (x1s, x2s,
    xlabel, ylabel,
    xscale, yscale,
    xx, yy,
    phis, fxs,
    gxs, theta_0, phi_0) = _grid_over_hyperparameters_initiate(
        _classifier, res, domain, trainables)

    gs = np.empty(res[0])
    fs = np.empty(res[0])

    for i, phi in enumerate(phis):
<<<<<<< HEAD
        # \ell = exp(phi)
        theta = jnp.exp(phi)[0]
        # params = ((jnp.sqrt(1./(2 * theta))), (jnp.sqrt(noise_variance_0), cutpoints_0))
        # params = (theta, (jnp.sqrt(noise_variance_0), cutpoints_0))
        params = ((jnp.sqrt(1./(2 * theta_0))), (jnp.sqrt(theta), cutpoints_0))
        fx, gx = g(params)
        fs[i] = fx
        # gs[i] = gx[0] * (- 0.5 * (2 * theta)**(-1./2))  # multiply by a Jacobian
        gs[i] = gx[1][0] * (0.5 * (theta) ** (1./2))  # multiply by a Jacobian
        print(f"{fx=}")
        print(f"{gx=}")
=======
        theta = jnp.exp(phi)[0]
        params = ((jnp.sqrt(1./(2 * theta))), (jnp.sqrt(noise_variance_0), cutpoints_0))
        # params = ((jnp.sqrt(1./(2 * theta_0))), (jnp.sqrt(theta), cutpoints_0))
        fx, gx = g(params)
        fs[i] = fx
        gs[i] = gx[0] * (- 0.5 * (2 * theta)**(-1./2))  # multiply by the lengthscale Jacobian
        # gs[i] = gx[1][0] * (0.5 * (theta) ** (1./2))  # multiply by the noise_std Jacobian
        print(fx)
        print(gx)
>>>>>>> 88ccf525
        # print(gx[0])
        # print(gx[1][0])
        # print(gx[1][1])

    if args.profile:
        profile.disable()
        s = StringIO()
        stats = Stats(profile, stream=s).sort_stats(SortKey.CUMULATIVE)
        stats.print_stats(.05)
        print(s.getvalue())

    for i, phi in enumerate(phis):
        fx, gx = _classifier.approximate_posterior(
            phi, trainables, steps, verbose=True)
        fxs[i] = fx
        gxs[i] = gx

    (fxs, gxs,
    x, y,
    xlabel, ylabel,
    xscale, yscale) = (fxs, gxs, x1s, None, xlabel, ylabel, xscale, yscale)

    #Numerical derivatives: need to calculate them in the log domain if theta is in log domain
    if xscale == "log":
        log_x = np.log(x)
        dfxs_ = np.gradient(fxs, log_x)
        dfsxs = np.gradient(fs, log_x)
    elif xscale == "linear":
        dfxs_ = np.gradient(fxs, x)
        dfsxs = np.gradient(fs, x)
    idx_hat = np.argmin(fxs)

    fig = plt.figure()
    fig.patch.set_facecolor('white')
    fig.patch.set_alpha(BG_ALPHA)
    ax = fig.add_subplot(111)
    ax.grid()
    ax.plot(x, fxs, 'b',  label=r"$\mathcal{F}}$ analytic")
    ax.plot(x, fs, 'g', label=r"$\mathcal{F}$ autodiff")
    ylim = ax.get_ylim()
    ax.vlines(x[idx_hat], 0.99 * ylim[0], 0.99 * ylim[1], 'r',
        alpha=0.5, label=r"$\hat\theta={:.2f}$".format(x[idx_hat]))
    ax.vlines(theta_0, 0.99 * ylim[0], 0.99 * ylim[1], 'k',
        alpha=0.5, label=r"'true' $\theta={:.2f}$".format(theta_0))
    ax.set_xlabel(xlabel)
    ax.set_xscale(xscale)
    ax.set_ylabel(r"$\mathcal{F}$")
    ax.legend()
    fig.savefig("bound.png",
        facecolor=fig.get_facecolor(), edgecolor='none')
    plt.close()

    fig = plt.figure()
    fig.patch.set_facecolor('white')
    fig.patch.set_alpha(BG_ALPHA)
    ax = fig.add_subplot(111)
    ax.grid()
    ax.plot(
        x, dfxs_, 'b--',
        label=r"$\frac{\partial \mathcal{F}}{\partial \theta}$ analytic numeric")
    #ax.set_ylim(ax.get_ylim())
    ax.plot(
        x, gxs, 'b', alpha=0.7,
        label=r"$\frac{\partial \mathcal{F}}{\partial \theta}$ analytic")
    ax.plot(
        x, gs, 'g',
        label=r"$\frac{\partial \mathcal{F}}{\partial \theta}$ autodiff")
    ax.plot(
        x, dfsxs, 'g--',
        label=r"$\frac{\partial \mathcal{F}}{\partial \theta}$ autodiff numeric")
    # ax.vlines(theta_0, 0.9 * ax.get_ylim()[0], 0.9 * ax.get_ylim()[1], 'k',
    # ax.vlines(theta_0, 0.9 * ax.get_ylim()[0], 0.9 * ax.get_ylim()[1], 'k',
    #     alpha=0.5, label=r"'true' $\theta={:.2f}$".format(theta_0))
    # ax.vlines(x[idx_hat], 0.9 * ylim[0], 0.9 * ylim[1], 'r',
    #     alpha=0.5, label=r"$\hat\theta={:.2f}$".format(x[idx_hat]))
    ax.set_xscale(xscale)
    ax.set_xlabel(xlabel)
    ax.set_ylabel(r"$\frac{\partial \mathcal{F}}{\partial \theta}$")
    ax.legend()
    fig.savefig("grad.png",
        facecolor=fig.get_facecolor(), edgecolor='none')
    plt.close()
 
    if args.profile:
        profile.disable()
        s = StringIO()
        stats = Stats(profile, stream=s).sort_stats(SortKey.CUMULATIVE)
        stats.print_stats(.05)
        print(s.getvalue())
    #sys.stdout.close()


if __name__ == "__main__":
    main()<|MERGE_RESOLUTION|>--- conflicted
+++ resolved
@@ -237,19 +237,6 @@
     fs = np.empty(res[0])
 
     for i, phi in enumerate(phis):
-<<<<<<< HEAD
-        # \ell = exp(phi)
-        theta = jnp.exp(phi)[0]
-        # params = ((jnp.sqrt(1./(2 * theta))), (jnp.sqrt(noise_variance_0), cutpoints_0))
-        # params = (theta, (jnp.sqrt(noise_variance_0), cutpoints_0))
-        params = ((jnp.sqrt(1./(2 * theta_0))), (jnp.sqrt(theta), cutpoints_0))
-        fx, gx = g(params)
-        fs[i] = fx
-        # gs[i] = gx[0] * (- 0.5 * (2 * theta)**(-1./2))  # multiply by a Jacobian
-        gs[i] = gx[1][0] * (0.5 * (theta) ** (1./2))  # multiply by a Jacobian
-        print(f"{fx=}")
-        print(f"{gx=}")
-=======
         theta = jnp.exp(phi)[0]
         params = ((jnp.sqrt(1./(2 * theta))), (jnp.sqrt(noise_variance_0), cutpoints_0))
         # params = ((jnp.sqrt(1./(2 * theta_0))), (jnp.sqrt(theta), cutpoints_0))
@@ -259,7 +246,6 @@
         # gs[i] = gx[1][0] * (0.5 * (theta) ** (1./2))  # multiply by the noise_std Jacobian
         print(fx)
         print(gx)
->>>>>>> 88ccf525
         # print(gx[0])
         # print(gx[1][0])
         # print(gx[1][1])
