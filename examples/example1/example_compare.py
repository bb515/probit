"""Ordinal regression concrete examples. Approximate inference."""
# Make sure to limit CPU usage
import os

# Enable double precision
from jax.config import config
config.update("jax_enable_x64", True)

os.environ["OMP_NUM_THREADS"] = "6" # export OMP_NUM_THREADS=4
os.environ["OPENBLAS_NUM_THREADS"] = "6" # export OPENBLAS_NUM_THREADS=4 
os.environ["MKL_NUM_THREADS"] = "6" # export MKL_NUM_THREADS=6
os.environ["VECLIB_MAXIMUM_THREADS"] = "6" # export VECLIB_MAXIMUM_THREADS=4
os.environ["NUMEXPR_NUM_THREADS"] = "6" # export NUMEXPR_NUM_THREADS=6
os.environ["NUMBA_NUM_THREADS"] = "6"
#os.environ["XLA_PYTHON_CLIENT_MEM_FRACTION "] = "0.5"
os.environ["XLA_PYTHON_CLIENT_PREALLOCATE"] = "False"

import argparse
import cProfile
from io import StringIO
from pstats import Stats, SortKey
import numpy as np
import pathlib
from probit_jax.plot import (
    _grid_over_hyperparameters_initiate)
from probit.data.utilities import datasets as datasets_
from probit.data.utilities import load_data as load_data_
from probit.data.utilities import load_data_synthetic as load_data_synthetic_
from probit.data.utilities import load_data_paper as load_data_paper_
from probit.data.utilities import datasets as datasets_
from probit_jax.data.utilities import datasets, load_data, load_data_synthetic, load_data_paper
from mlkernels import Kernel as BaseKernel
from probit_jax.utilities import InvalidKernel, check_cutpoints
from probit_jax.implicit.utilities import (
    log_probit_likelihood, grad_log_probit_likelihood, hessian_log_probit_likelihood,
    posterior_covariance, predict_reparameterised, matrix_inverse, posterior_covariance)
import sys
import time
from jax import jit
import jax.numpy as jnp
import matplotlib.pyplot as plt


BG_ALPHA = 1.0
MG_ALPHA = 0.2
FG_ALPHA = 0.4


now = time.ctime()
write_path = pathlib.Path()

#(get the probit_jax approximator)
def get_approximator(
        approximation, N_train):
    if approximation == "VB":
        from probit_jax.approximators import VBGP
        # steps is the number of fix point iterations until check convergence
        steps = np.max([10, N_train//1000])
        print("steps: ", steps)
        Approximator = VBGP
    elif approximation == "LA":
        from probit_jax.approximators import LaplaceGP
        # steps is the number of Newton steps until check convergence
        steps = np.max([2, N_train//1000])
        Approximator = LaplaceGP
    else:
        raise ValueError(
            "Approximator not found "
            "(got {}, expected VB, LA)".format(
                approximation))
    return Approximator, steps

# get the probit approximator (LA or VB)
def get_approximator_(
        approximation, Kernel, theta_0, signal_variance_0, N_train):
    # Initiate kernel
    kernel = Kernel(
        theta=theta_0, variance=signal_variance_0)
    M = None
    if approximation == "VB":
        from probit.approximators import VBGP
        # steps is the number of fix point iterations until check convergence
        steps = np.max([10, N_train//1000])
        Approximator = VBGP
    elif approximation == "LA":
        from probit.approximators import LaplaceGP
        # steps is the number of Newton steps until check convergence
        steps = np.max([2, N_train//1000])
        Approximator = LaplaceGP
    else:
        raise ValueError(
            "Approximator not found "
            "(got {}, expected VB or LA".format(
                approximation))
    return Approximator, steps, M, kernel


def main():
    """Conduct an approximation to the posterior, and optimise hyperparameters."""
    parser = argparse.ArgumentParser()
    parser.add_argument(
        "dataset_name", help="run example on a given dataset name")
    parser.add_argument(
        "J", help="e.g., 13, 53, 101, etc.")
    parser.add_argument(
        "D", help="number of classes")
    parser.add_argument(
        "method", help="L-BFGS-B or CG or Newton-CG or BFGS")
    parser.add_argument(
        "approximation", help="EP or VB or LA")
    # The --profile argument generates profiling information for the example
    parser.add_argument('--profile', action='store_const', const=True)
    args = parser.parse_args()
    dataset = args.dataset_name
    
    J = int(args.J)
    D = int(args.D)
    method = args.method
    approximation = args.approximation
    write_path = pathlib.Path(__file__).parent.absolute()
    if args.profile:
        profile = cProfile.Profile()
        profile.enable()
    #sys.stdout = open("{}.txt".format(now), "w")
 
    # Initiate data and classifier for probit_jax repo
    if dataset in datasets["benchmark"]:
        (X_trains, y_trains,
        X_tests, y_tests,
        X_true, g_tests,
        cutpoints_0, theta_0, noise_variance_0, signal_variance_0,
        J, D, Kernel) = load_data(
            dataset, J)
        X = X_trains[2]
        y = y_trains[2]
    elif dataset in datasets["synthetic"]:
        (X, y,
        X_true, g_true,
        cutpoints_0, theta_0, noise_variance_0, signal_variance_0,
        J, D, colors, Kernel) = load_data_synthetic(dataset, J)
    elif dataset in datasets["paper"]:
        (X, f_, g_true, y,
        cutpoints_0, theta_0, noise_variance_0, signal_variance_0,
        J, D, colors, Kernel) = load_data_paper(
            dataset, J=J, D=D, ARD=False, plot=True)
    else:
        raise ValueError("Dataset {} not found.".format(dataset))

    from mlkernels import EQ
    N_train = np.shape(y)[0]
    Approximator, steps = get_approximator(approximation, N_train) # LA or VB

    # Initiate classifier
    def prior(prior_parameters):
        stretch = prior_parameters
        signal_variance = signal_variance_0
        # Here you can define the kernel that defines the Gaussian process
        kernel = signal_variance * EQ().stretch(stretch)
        # Make sure that model returns the kernel, cutpoints and noise_variance
        return kernel

    # Test prior
    if not (isinstance(prior(1.0), BaseKernel)):
        raise InvalidKernel(prior(1.0))

    # check that the cutpoints are in the correct format
    # for the number of classes, J
    cutpoints_0 = check_cutpoints(cutpoints_0, J)

    # passing the arguments needed for the LA or VB 
    classifier = Approximator(prior, log_probit_likelihood,
<<<<<<< HEAD
        single_precision=True,
        # grad_log_likelihood=grad_log_probit_likelihood,
        # hessian_log_likelihood=hessian_log_probit_likelihood,
        data=(X, y)) 
=======
        grad_log_likelihood=grad_log_probit_likelihood,
        hessian_log_likelihood=hessian_log_probit_likelihood,
        data=(X, y), single_precision=False)
>>>>>>> 5cb58314

    # Initiate data and classifier for probit repo
    dataset = "SEIso"
    if args.profile:
        profile = cProfile.Profile()
        profile.enable()
    #sys.stdout = open("{}.txt".format(now), "w")
    if dataset in datasets_["benchmark"]:
        (X_trains, y_trains,
        X_tests, y_tests,
        X_true, g_tests,
        cutpoints_0, theta_0, noise_variance_0, signal_variance_0,
        J, D, Kernel) = load_data_(
            dataset, J)
        X = X_trains[2]
        y = y_trains[2]
    elif dataset in datasets_["synthetic"]:
        (X, y,
        X_true, g_true,
        cutpoints_0, theta_0, noise_variance_0, signal_variance_0,
        J, D, colors, Kernel) = load_data_synthetic_(dataset, J)
    elif dataset in datasets_["paper"]:
        (X, f_, g_true, y,
        cutpoints_0, theta_0, noise_variance_0, signal_variance_0,
        J, D, colors, Kernel) = load_data_paper_(
            dataset, J=J, D=D, ARD=False, plot=True)
    else:
        raise ValueError("Dataset {} not found.".format(dataset))
    
    N_train = np.shape(y)[0]

    Approximator, steps, M, kernel = get_approximator_(
        approximation, Kernel, theta_0, signal_variance_0, N_train)
    if "S" in approximation:
        # Initiate sparse classifier
        _classifier = Approximator(
            M=M, cutpoints=cutpoints_0, noise_variance=noise_variance_0,
            kernel=kernel, J=J, data=(X, y))
    else:
        # Initiate classifier
        _classifier = Approximator(
            cutpoints=cutpoints_0, noise_variance=noise_variance_0,
<<<<<<< HEAD
            kernel=kernel, J=J, data=(X, y), single_precision=True)
=======
            kernel=kernel, J=J, data=(X, y), )#single_precision=False)
>>>>>>> 5cb58314

    # Notes: fwd_solver, newton_solver work, anderson solver has bug with vmap ValueError

    g = jit(classifier.take_grad())

    trainables = [1] * (J + 2) # J = 3 (3 bins)
    # Fix theta
    # trainables[-1] = 0
    # Fix noise standard deviation
    trainables[0] = 0
    # Fix signal standard deviation
    trainables[J] = 0
    # Fix cutpoints
    trainables[1:J] = [0] * (J - 1)
    print("trainables = {}".format(trainables))
<<<<<<< HEAD

    # hyperparameter domain and resolution
    domain = ((-1, 2), None) # x-axis domain range
    res = (30, None) # increments in domain
=======
    # theta domain and resolution
    domain = ((-1, 1), None)
    res = (10, None)
>>>>>>> 5cb58314

    (x1s, x2s,
    xlabel, ylabel,
    xscale, yscale,
    xx, yy,
    phis, fxs,
    gxs, theta_0, phi_0) = _grid_over_hyperparameters_initiate(
    _classifier, res, domain, trainables)

    # print("theta_0 outisde", theta_0)
    # # get test for probit
    # phi_test = phis[phis.shape[0]//2]
    # theta_test = jnp.exp(phi_test)[0]

    # # get parameters for probit_jax
    params = ((jnp.sqrt(1./(2 * theta_0))), (jnp.sqrt(noise_variance_0), cutpoints_0))
    # params_test = ((jnp.sqrt(1./(2 * (theta_test)))), (jnp.sqrt(noise_variance_0), cutpoints_0))    

    # # probit_jax - latent variables
    # fxp, gxp = g(params)
    # fxp_test, gxp = g(params_test)
    latent_jax = classifier.get_latents(params)
    #latent_jax_test = classifier.get_latents(params_test)

    # # probit - latent variables
    fx, gx, latent_probit, _ = _classifier.approximate_posterior(
    phi_0, trainables, steps, verbose=False, return_reparameterised = True)
    # # fx_test, gx_test, latent_probit_test, _ = _classifier.approximate_posterior(
    # phi_test, trainables, steps, verbose=False, return_reparameterised = True)
    
    #print("model evidence difference: ", fx - fxp)
    # probit - predictive distribution
    #cov = noise_variance_0**2*jnp.identity(N_train) + _classifier.prior_coveriance # sigma^2I + K)^{-1}
    #_, pred_mean, _ = _classifier.predict(
    #X, cov, f, reparameterised=True, whitened=False)    

    def _plot(title, probit, probit_jax):
        x = [_[0] for _ in X]

        #_x = jnp.linspace(0, len(latents)-1, len(latents))
        fig = plt.figure()
        fig.patch.set_facecolor('white')
        fig.patch.set_alpha(BG_ALPHA)
        ax = fig.add_subplot(111)
        ax.grid()
        ax.plot(x, probit, c='b', marker="X", markersize=8, alpha=1, linestyle = "None", label=r"analytic")
        ax.plot(x, probit_jax, c='g', marker ="o", alpha=0.7, linestyle = "None", label=r"autodiff")
        ax.hlines(sum(probit)/len(probit), min(x), max(x), 'r', alpha=0.5, label=r"analytic mean")
        ax.hlines(sum(probit_jax)/len(probit_jax), min(x), max(x), 'k',
            alpha=0.5, label=r"autodiff mean")
        ax.set_ylabel(r"Latent Variables")
        ax.legend()
        fig.savefig(title,
            facecolor=fig.get_facecolor(), edgecolor='none')
        plt.close()

<<<<<<< HEAD
    #_plot("steps=100",latent_probit, latent_jax)
    _plot("LA_newton_method_latents_new", latent_probit, latent_jax)

    def plot_diff(phis, plot=True):
        dfs = np.empty(res[0]) # list to store the differences of the likelihoods
        fis = []
        for i, phi in enumerate(phis):
            theta = jnp.exp(phi)[0]
            params = ((jnp.sqrt(1./(2 * theta))), (jnp.sqrt(noise_variance_0), cutpoints_0)) # params[0]-->prior. params[1]-->likelihood
            
            fxp, gxp, weight, _ = _classifier.approximate_posterior(
            phi, trainables, steps, verbose=False, return_reparameterised = True)
            fx, gx = g(params) # g is a function. passing the arguments for the solver to perform fixed_point_interation
            gs = gx[0] * (- 0.5 * (2 * theta)**(-1./2))  # multiply by the lengthscale Jacobian
            
            df = fxp - fx
            dfs[i] = df
            
            if df <= 5:
                fis.append(phi)
        
        if plot == True:
            fig = plt.figure()
            fig.patch.set_facecolor('white')
            fig.patch.set_alpha(BG_ALPHA)
            ax = fig.add_subplot(111)
            ax.grid()
            ax.plot(x1s, dfs, 'b',  label=r"Evidence diff")
            ax.set_ylabel(r"Model evidence difference (probit-probit_jax)")
            ax.set_xlabel(xlabel)
            ax.set_xscale(xscale)
            ax.legend()
            fig.savefig("Difference_VB.png",
                facecolor=fig.get_facecolor(), edgecolor='none')
            plt.close()

        return fis
    
    #plot_diff(phis)
=======
    gs = np.empty(res[0])
    fs = np.empty(res[0])

    for i, phi in enumerate(phis):
        theta = jnp.exp(phi)[0]
        params = ((jnp.sqrt(1./(2 * theta))), (jnp.sqrt(noise_variance_0), cutpoints_0))
        # params = ((jnp.sqrt(1./(2 * theta_0))), (jnp.sqrt(theta), cutpoints_0))
        fx, gx = g(params)
        fs[i] = fx
        gs[i] = gx[0] * (- 0.5 * (2 * theta)**(-1./2))  # multiply by the lengthscale Jacobian
        # gs[i] = gx[1][0] * (0.5 * (theta) ** (1./2))  # multiply by the noise_std Jacobian
        print(fx)
        print(gx)
        # print(gx[0])
        # print(gx[1][0])
        # print(gx[1][1])
>>>>>>> 5cb58314

    if args.profile:
        profile.disable()
        s = StringIO()
        stats = Stats(profile, stream=s).sort_stats(SortKey.CUMULATIVE)
        stats.print_stats(.05)
        print(s.getvalue())

    def plot_bound_grad(title1="bound_LA_1", title2="grad_LA_1"):
        domain = ((-1, 2), None) # x-axis domain range
        res = (30, None) # increments in domain
        trainables = [0,0,0,0,1] # vary signal std 

        (x1s, x2s,
        xlabel, ylabel,
        xscale, yscale,
        xx, yy,
        phis, fxs,
        gxs, theta_0, phi_0) = _grid_over_hyperparameters_initiate(
        _classifier, res, domain, trainables)
        
        print(phis)
        print("theta_inside", theta_0)
        print("phi_inside", phi_0)
        
        gs = np.empty(res[0])
        fs = np.empty(res[0])

        #outer loop for probit_jax
        for i, phi in enumerate(phis):
            theta = jnp.exp(phi)[0]
            
            params = ((jnp.sqrt(1./(2 * theta))), (jnp.sqrt(noise_variance_0), cutpoints_0)) # params[0]-->prior. params[1]-->likelihood
            fx, gx = g(params) # g is a function. passing the arguments for the solver to perform fixed_point_interation
            gs[i] = gx[0] * (- 0.5 * (2 * theta)**(-1./2))  # multiply by the lengthscale Jacobian
            fs[i] = fx
        
        # outer loop for probit
        for i, phi in enumerate(phis):
            fx, gx, weight, _ = _classifier.approximate_posterior(
                phi, trainables, steps, verbose=False, return_reparameterised = True)
            
            fxs[i] = fx
            gxs[i] = gx

        (fxs, gxs,
        x, y,
        xlabel, ylabel,
        xscale, yscale) = (fxs, gxs, x1s, None, xlabel, ylabel, xscale, yscale)

        
        #Numerical derivatives: need to calculate them in the log domain if theta is in log domain
        if xscale == "log":
            log_x = np.log(x)
            dfxs_ = np.gradient(fxs, log_x)
            dfsxs = np.gradient(fs, log_x)
        elif xscale == "linear":
            dfxs_ = np.gradient(fxs, x)
            dfsxs = np.gradient(fs, x)

        idx_hat = np.argmin(fxs)

        fig = plt.figure()
        fig.patch.set_facecolor('white')
        fig.patch.set_alpha(BG_ALPHA)
        ax = fig.add_subplot(111)
        ax.grid()
        ax.plot(x, fxs, 'b', marker="o", label=r"$\mathcal{F}}$ analytic")
        ax.plot(x, fs, 'g', label=r"$\mathcal{F}$ autodiff")
        ylim = ax.get_ylim()
        ax.vlines(x[idx_hat], 0.99 * ylim[0], 0.99 * ylim[1], 'r',
            alpha=0.5, label=r"$\hat\theta={:.2f}$".format(x[idx_hat]))
        ax.vlines(theta_0, 0.99 * ylim[0], 0.99 * ylim[1], 'k',
            alpha=0.5, label=r"'true' $\theta={:.2f}$".format(theta_0))
        ax.set_xlabel(xlabel)
        ax.set_xscale(xscale)
        ax.set_ylabel(r"$\mathcal{F}$")
        ax.legend()
        fig.savefig(title1,
            facecolor=fig.get_facecolor(), edgecolor='none')
        plt.close()

        fig = plt.figure()
        fig.patch.set_facecolor('white')
        fig.patch.set_alpha(BG_ALPHA)
        ax = fig.add_subplot(111)
        ax.grid()
        ax.plot(
            x, dfxs_, 'b--', marker="o", 
            label=r"$\frac{\partial \mathcal{F}}{\partial \theta}$ analytic numeric")
        ax.set_ylim(ax.get_ylim())
        ax.plot(
            x, gxs, 'b', alpha=0.7, marker="o",
            label=r"$\frac{\partial \mathcal{F}}{\partial \theta}$ analytic")
        ax.plot(
            x, gs, 'g',
            label=r"$\frac{\partial \mathcal{F}}{\partial \theta}$ autodiff")
        ax.plot(
            x, dfsxs, 'g--',
            label=r"$\frac{\partial \mathcal{F}}{\partial \theta}$ autodiff numeric")
        ax.set_xscale(xscale)
        ax.set_xlabel(xlabel)
        ax.set_ylabel(r"$\frac{\partial \mathcal{F}}{\partial \theta}$")
        ax.legend()
        fig.savefig(title2,
            facecolor=fig.get_facecolor(), edgecolor='none')
        plt.close()
    
    #plot_bound_grad("bound_LA_fwd", "grad_LA_fwd")

    if args.profile:
        profile.disable()
        s = StringIO()
        stats = Stats(profile, stream=s).sort_stats(SortKey.CUMULATIVE)
        stats.print_stats(.05)
        print(s.getvalue())
    sys.stdout.close()


if __name__ == "__main__":
    main()<|MERGE_RESOLUTION|>--- conflicted
+++ resolved
@@ -169,16 +169,9 @@
 
     # passing the arguments needed for the LA or VB 
     classifier = Approximator(prior, log_probit_likelihood,
-<<<<<<< HEAD
-        single_precision=True,
-        # grad_log_likelihood=grad_log_probit_likelihood,
-        # hessian_log_likelihood=hessian_log_probit_likelihood,
-        data=(X, y)) 
-=======
         grad_log_likelihood=grad_log_probit_likelihood,
         hessian_log_likelihood=hessian_log_probit_likelihood,
         data=(X, y), single_precision=False)
->>>>>>> 5cb58314
 
     # Initiate data and classifier for probit repo
     dataset = "SEIso"
@@ -221,15 +214,11 @@
         # Initiate classifier
         _classifier = Approximator(
             cutpoints=cutpoints_0, noise_variance=noise_variance_0,
-<<<<<<< HEAD
-            kernel=kernel, J=J, data=(X, y), single_precision=True)
-=======
-            kernel=kernel, J=J, data=(X, y), )#single_precision=False)
->>>>>>> 5cb58314
+            kernel=kernel, J=J, data=(X, y), )#single_precision=True)
 
     # Notes: fwd_solver, newton_solver work, anderson solver has bug with vmap ValueError
 
-    g = jit(classifier.take_grad())
+    g = classifier.take_grad()
 
     trainables = [1] * (J + 2) # J = 3 (3 bins)
     # Fix theta
@@ -241,16 +230,10 @@
     # Fix cutpoints
     trainables[1:J] = [0] * (J - 1)
     print("trainables = {}".format(trainables))
-<<<<<<< HEAD
 
     # hyperparameter domain and resolution
     domain = ((-1, 2), None) # x-axis domain range
     res = (30, None) # increments in domain
-=======
-    # theta domain and resolution
-    domain = ((-1, 1), None)
-    res = (10, None)
->>>>>>> 5cb58314
 
     (x1s, x2s,
     xlabel, ylabel,
@@ -307,7 +290,6 @@
             facecolor=fig.get_facecolor(), edgecolor='none')
         plt.close()
 
-<<<<<<< HEAD
     #_plot("steps=100",latent_probit, latent_jax)
     _plot("LA_newton_method_latents_new", latent_probit, latent_jax)
 
@@ -347,24 +329,6 @@
         return fis
     
     #plot_diff(phis)
-=======
-    gs = np.empty(res[0])
-    fs = np.empty(res[0])
-
-    for i, phi in enumerate(phis):
-        theta = jnp.exp(phi)[0]
-        params = ((jnp.sqrt(1./(2 * theta))), (jnp.sqrt(noise_variance_0), cutpoints_0))
-        # params = ((jnp.sqrt(1./(2 * theta_0))), (jnp.sqrt(theta), cutpoints_0))
-        fx, gx = g(params)
-        fs[i] = fx
-        gs[i] = gx[0] * (- 0.5 * (2 * theta)**(-1./2))  # multiply by the lengthscale Jacobian
-        # gs[i] = gx[1][0] * (0.5 * (theta) ** (1./2))  # multiply by the noise_std Jacobian
-        print(fx)
-        print(gx)
-        # print(gx[0])
-        # print(gx[1][0])
-        # print(gx[1][1])
->>>>>>> 5cb58314
 
     if args.profile:
         profile.disable()
