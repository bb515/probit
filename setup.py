"""
Setup script for probit_jax.

This setup is required or else
    >> ModuleNotFoundError: No module named 'probit_jax'
will occur.
"""
from setuptools import setup, find_packages
import pathlib

# The directory containing this file
HERE = pathlib.Path(__file__).parent

# The text of the README file
README = (HERE / "README.md").read_text()

extra_compile_args = ['-O3']
extra_link_args = []


setup(
    name="probit_jax",
    version="0.1.0",
    description="A classification with GP priors package for python",
    long_description=README,
    long_description_content_type="text/markdown",
    url="https://github.com/bb515/probit_jax",
    author="Benjamin Boys, Toby Boyne, Ieronymos Maxoutis",
    license="MIT",
    packages=find_packages(exclude=['*.test']),
    include_package_data=True,
    install_requires=[
        'numpy',
        'scipy',
<<<<<<< HEAD
        'jax>=0.4.1',
        'jaxlib>=0.4.1',
        'jaxopt>=0.5.5'
        'backends>=1.4.31',
        'mlkernels>=0.3.6',
=======
        'jaxlib>=0.4.1',
        'jax>=0.4.1',
        'backends>=1.4.32',
        'mlkernels>=0.3.6',
        'jaxopt>=0.5.5'
>>>>>>> 57f13fed
        ]
    )<|MERGE_RESOLUTION|>--- conflicted
+++ resolved
@@ -32,18 +32,10 @@
     install_requires=[
         'numpy',
         'scipy',
-<<<<<<< HEAD
-        'jax>=0.4.1',
-        'jaxlib>=0.4.1',
-        'jaxopt>=0.5.5'
-        'backends>=1.4.31',
-        'mlkernels>=0.3.6',
-=======
         'jaxlib>=0.4.1',
         'jax>=0.4.1',
+        'jaxopt>=0.5.5'
         'backends>=1.4.32',
         'mlkernels>=0.3.6',
-        'jaxopt>=0.5.5'
->>>>>>> 57f13fed
         ]
     )