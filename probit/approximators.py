from abc import ABC, abstractmethod
import enum
from probit.kernels import Kernel, InvalidKernel
import pathlib
from tqdm import trange
import warnings
import math
import matplotlib.pyplot as plt
import numpy as np
from probit.utilities import (
    check_cutpoints,
    read_array,
    posterior_covariance,
    norm_z_pdf, norm_cdf,
    truncated_norm_normalising_constant,
    fromb_t1_vector, fromb_t2_vector, fromb_t3_vector, fromb_t4_vector,
    fromb_t5_vector,
    probit_logZtilted, probit_dlogZtilted_dm, probit_dlogZtilted_dm2,
    probit_logZtilted_vector, probit_dlogZtilted_dm_vector,
    probit_dlogZtilted_dm2_vector,
    ordinal_dlogZtilted_dm_vector,
    ordinal_dlogZtilted_dm2_vector,
    probit_dlogZtilted_dv, probit_dlogZtilted_dsn, d_trace_MKzz_dhypers)
from scipy.linalg import cho_solve, cho_factor, solve_triangular
from probit.jax.Laplace import (update_posterior_LA,
    compute_weights_LA, objective_LA, objective_gradient_LA)
from probit.numpy.VB import (update_posterior_mean_VB,
    update_posterior_covariance_VB, update_hyperparameter_posterior_VB,
    objective_VB, objective_gradient_VB)


class Approximator(ABC):
    """
    Base class for variational Bayes approximators.

    This class allows users to define a classification problem,
    get predictions using an approximate Bayesian inference. Here, N is the
    number of training datapoints, D is the data input dimensions, J is the
    number of ordinal classes, N_test is the number of testing datapoints.

    All approximators must define an init method, which may or may not
        inherit Sampler as a parent class using `super()`.
    All approximators that inherit Approximator define a number of methods that
        return the approximate posterior.
    All approximators must define a :meth:`approximate_posterior` that can be
        used to approximate the posterior and get ELBO gradients with respect
        to the hyperparameters.
    All approximators must define a :meth:`_approximate_initiate` that is used to
        initiate approximate.
    All approximators must define a :meth:`predict` can be used to make
        predictions given test data.
    """
    @abstractmethod
    def __repr__(self):
        """
        Return a string representation of this class, used to import the class
        from the string.

        This method should be implemented in every concrete Approximator.
        """

    @abstractmethod
    def __init__(
            self, kernel, J, data=None, read_path=None,
            theta_hyperparameters=None, cutpoints_hyperparameters=None,
            noise_std_hyperparameters=None):
        """
        Create an :class:`Approximator` object.

        This method should be implemented in every concrete Approximator.

        :arg kernel: The kernel to use, see :mod:`probit.kernels` for options.
        :arg int J: The number of (ordinal) classes.
        :arg data: The data tuple. (X_train, y_train), where  
            X_train is the (N, D) The data vector and y_train (N, ) is the
            target vector. Default `None`, if `None`, then the data and prior
            are assumed cached in `read_path` and are attempted to be read.
        :type data: (:class:`numpy.ndarray`, :class:`numpy.ndarray`)
        :arg str read_path: Read path for outputs. If no data is provided,
            then it assumed that this is the path to the data and cached
            prior covariance(s).

        :returns: A :class:`Approximator` object
        """
        # Initiate hyper-hyper-parameters in case of MCMC or Variational
        # inference over theta
        self.initiate_hyperhyperparameters(
            theta_hyperparameters=theta_hyperparameters,
            cutpoints_hyperparameters=cutpoints_hyperparameters,
            noise_std_hyperparameters=noise_std_hyperparameters)

        # if not (isinstance(kernel, Kernel)):
        #     raise InvalidKernel(kernel)
        # else:
        self.kernel = kernel
        self.J = J

        # Read/write
        if read_path is None:
            self.read_path = None
        else:
            self.read_path = pathlib.Path(read_path)

        # Numerical stability when taking Cholesky decomposition
        # See GPML by Williams et al. for an explanation of jitter
        self.epsilon = 1e-12  # Default regularisation TODO: may be too small, try 1e-10
        # self.epsilon = 1e-8  # Strong regularisation

        # Decreasing tolerance will lead to more accurate solutions up to a
        # point but a longer convergence time. Acts as a machine tolerance.
        # Single precision linear algebra libraries won't converge smaller than
        # tolerance = 1e-3. Probably don't put much smaller than 1e-6.
        self.tolerance = 1e-3  # Single precision
        # self.tolerance = 1e-6  # Double precision
        self.tolerance2 = self.tolerance**2

        # Threshold of single sided standard deviations that
        # normal cdf can be approximated to 0 or 1
        # More than this + redundancy leads to numerical instability
        # due to catestrophic cancellation
        # Less than this leads to a poor approximation due to series
        # expansion at infinity truncation
        # Good values found between 4 and 6
        # self.upper_bound = 4  # For single precision
        self.upper_bound = 6  # For double precision

        # More than this + redundancy leads to numerical
        # instability due to overflow
        # Less than this results in poor approximation due to
        # neglected probability mass in the tails
        # Good values found between 18 and 30
        # Try decreasing if experiencing infs or NaNs
        # self.upper_bound = 18  # For single precision
        self.upper_bound2 = 30  # For double precision

        # Get data and calculate the prior
        if data is not None:
            X_train, y_train = data
            self.X_train = X_train
            if y_train.dtype not in [int, np.int32]:
                raise TypeError(
                    "t must contain only integer values (got {})".format(
                        y_train.dtype))
            else:
                y_train = y_train.astype(int)
                self.y_train = y_train
            self.N = np.shape(self.X_train)[0]
            self._update_prior()
        else:
            # Try read model from file
            try:
                self.X_train = read_array(self.read_path, "X_train")
                self.y_train = read_array(self.read_path, "y_train")
                self.N = np.shape(self.X_train)[0]
                self._load_cached_prior()
            except KeyError:
                # The array does not exist in the model file
                raise
            except OSError:
                # Model file does not exist
                raise
        self.D = np.shape(self.X_train)[1]
        self.grid = np.ogrid[0:self.N]  # For indexing sets of self.y_train
        self.indices_where_0 = np.where(self.y_train == 0)
        self.indices_where_J_1 = np.where(self.y_train == self.J - 1)

    @abstractmethod
    def approximate_posterior(self):
        """
        Return the lower bound on the marginal likelihood and its gradients
        with respect to the hyperparameters and, optionally, the posterior mean
        and covariance (or some parameterisation thereof)

        This method should be implemented in every concrete Approximator.
        """

    def predict(
            self, X_test, cov, f, reparameterised=True, whitened=False):
        """
        Return the posterior predictive distribution over classes.

        :arg X_test: The new data points, array like (N_test, D).
        :type X_test: :class:`numpy.ndarray`.
        :arg cov: The approximate
            covariance-posterior-inverse-covariance matrix. Array like (N, N).
        :type cov: :class:`numpy.ndarray`.
        :arg f: Array like (N,).
        :type f: :class:`numpy.ndarray`.
        :arg bool reparametrised: Boolean variable that is `True` if f is
            reparameterised, and `False` if not.
        :arg bool whitened: Boolean variable that is `True` if f is whitened,
            and `False` if not.
        :return: The ordinal class probabilities.
        """
        if whitened is True:
            raise NotImplementedError("Not implemented.")
        elif reparameterised is True:
            return self._predict(
                X_test, cov, weight=f,
                cutpoints=self.cutpoints,
                noise_variance=self.noise_variance)
        else:
            raise NotImplementedError("Not implemented.")

    def _ordinal_predictive_distributions(
        self, posterior_pred_mean, posterior_pred_std, N_test, cutpoints
    ):
        """
        TODO: Replace with truncated_norm_normalizing_constant
        Return predictive distributions for the ordinal likelihood.
        """
        predictive_distributions = np.empty((N_test, self.J))
        for j in range(self.J):
            z1 = np.divide(np.subtract(
                cutpoints[j + 1], posterior_pred_mean), posterior_pred_std)
            z2 = np.divide(
                np.subtract(cutpoints[j],
                posterior_pred_mean), posterior_pred_std)
            predictive_distributions[:, j] = norm_cdf(z1) - norm_cdf(z2)
        return predictive_distributions

    def _predict(
            self, X_test, cov, weight, cutpoints, noise_variance):
        """
        Make posterior prediction over ordinal classes of X_test.

        :arg X_test: The new data points, array like (N_test, D).
        :arg cov: A covariance matrix used in calculation of posterior
            predictions. (\sigma^2I + K)^{-1} Array like (N, N).
        :type cov: :class:`numpy.ndarray`
        :arg weight: The approximate inverse-covariance-posterior-mean.
            .. math::
                \nu = (\mathbf{K} + \sigma^{2}\mathbf{I})^{-1} \mathbf{y}
                = \mathbf{K}^{-1} \mathbf{f}
            Array like (N,).
        :type weight: :class:`numpy.ndarray`
        :arg cutpoints: (J + 1, ) array of the cutpoints.
        :type cutpoints: :class:`numpy.ndarray`.
        :arg float noise_variance: The noise variance.
        :arg bool numerically_stable: Use matmul or triangular solve.
            Default `False`. 
        :return: A Monte Carlo estimate of the class probabilities.
        :rtype tuple: ((N_test, J), (N_test,), (N_test,))
        """
        N_test = np.shape(X_test)[0]
        Kss = self.kernel.kernel_prior_diagonal(X_test)
        Kfs = self.kernel.kernel_matrix(self.X_train, X_test)  # (N, N_test)
        temp = cov @ Kfs
        posterior_variance = Kss - np.einsum(
            'ij, ij -> j', Kfs, temp)
        posterior_std = np.sqrt(posterior_variance)
        posterior_pred_mean = Kfs.T @ weight
        posterior_pred_variance = posterior_variance + noise_variance
        posterior_pred_std = np.sqrt(posterior_pred_variance)
        return (
            self._ordinal_predictive_distributions(
            posterior_pred_mean, posterior_pred_std, N_test, cutpoints),
            posterior_pred_mean, posterior_std)

    def get_log_likelihood(self, m):
        """
        Likelihood of ordinal regression. This is product of scalar normal cdf.

        If np.ndim(m) == 2, vectorised so that it returns (num_samples,)
        vector from (num_samples, N) samples of the posterior mean.

        Note that numerical stability has been turned off in favour of
        exactness - but experiments should be run twice with numerical
        stability turned on to see if it makes a difference.
        """
        Z, *_ = truncated_norm_normalising_constant(
            self.cutpoints_ts, self.cutpoints_tplus1s,
            self.noise_std, m,
            upper_bound=self.upper_bound,
            # upper_bound2=self.upper_bound2,  # optional
            # tolerance=self.tolerance  # optional
            )
        if np.ndim(m) == 2:
            return np.sum(np.log(Z), axis=1)  # (num_samples,)
        elif np.ndim(m) == 1:
               return np.sum(np.log(Z))  # (1,)

    def get_phi(self, trainables):
        """
        Get the parameters (phi) for unconstrained optimization.

        :arg trainables: Indicator array of the hyperparameters to optimize over.
            TODO: it is not clear, unless reading the code from this method,
            that trainables[0] means noise_variance, etc. so need to change the
            interface to expect a dictionary with keys the hyperparameter
            names and values a bool that they are fixed?
        :type trainables: :class:`numpy.ndarray`
        :returns: The unconstrained parameters to optimize over, phi.
        :rtype: :class:`numpy.array`
        """
        phi = []
        if trainables[0]:
            phi.append(0.5 * np.log(self.noise_variance))
        if trainables[1]:
            phi.append(self.cutpoints[1])
        for j in range(2, self.J):
            if trainables[j]:
                phi.append(np.log(self.cutpoints[j] - self.cutpoints[j - 1]))
        if trainables[self.J]:
            phi.append(0.5 * np.log(self.kernel.variance))
        if self.kernel._ARD:
            for d in range(self.D):
                if trainables[self.J + 1][d]:
                    phi.append(np.log(self.kernel.theta[d]))
        else:
            if trainables[self.J + 1]:
                phi.append(np.log(self.kernel.theta))
        return np.array(phi)

    def _hyperparameters_update(
        self, cutpoints=None, theta=None, variance=None, noise_variance=None):
        """
        Reset kernel hyperparameters, generating new prior covariances.
 
        :arg cutpoints: (J + 1, ) array of the cutpoints.
        :type cutpoints: :class:`numpy.ndarray`.
        :arg theta: The kernel hyper-parameters.
        :type theta: :class:`numpy.ndarray` or float.
        :arg variance:
        :type variance:
        :arg noise variance:
        :type noise variance:
        """
        if cutpoints is not None:
            self.cutpoints = check_cutpoints(cutpoints, self.J)
            self.cutpoints_ts = self.cutpoints[self.y_train]
            self.cutpoints_tplus1s = self.cutpoints[self.y_train + 1]
        if theta is not None or variance is not None:
            self.kernel.update_hyperparameter(
                theta=theta, variance=variance)
            # Update prior covariance
            warnings.warn("Updating prior covariance.")
            self._update_prior()
            warnings.warn("Done updating prior covariance")
        # Initalise the noise variance
        if noise_variance is not None:
            self.noise_variance = noise_variance
            self.noise_std = np.sqrt(noise_variance)

    def initiate_hyperhyperparameters(self,
            variance_hyperparameters=None,
            theta_hyperparameters=None,
            cutpoints_hyperparameters=None, noise_std_hyperparameters=None):
        """TODO: For MCMC over these parameters. Could it be a part
        of sampler?"""
        if variance_hyperparameters is not None:
            self.variance_hyperparameters = variance_hyperparameters
        else:
            self.variance_hyperparameters = None
        if theta_hyperparameters is not None:
            self.theta_hyperparameters = theta_hyperparameters
        else:
            self.theta_hyperparameters = None
        if cutpoints_hyperparameters is not None:
            self.cutpoints_hyperparameters = cutpoints_hyperparameters
        else:
            self.cutpoints_hyperparameters = None
        if noise_std_hyperparameters is not None:
            self.noise_std_hyperparameters = noise_std_hyperparameters
        else:
            self.noise_std_hyperparameters = None

    def hyperparameters_update(
        self, cutpoints=None, theta=None, variance=None, noise_variance=None):
        """
        Wrapper function for :meth:`_hyperparameters_update`.
        """
        return self._hyperparameters_update(
            cutpoints=cutpoints, theta=theta, variance=variance,
            noise_variance=noise_variance)

    def _hyperparameter_training_step_initialise(
            self, phi, trainables, verbose=False):
        """
        TODO: this doesn't look correct, for example if only training a subset
        Initialise the hyperparameter training step.

        :arg phi: The set of (log-)hyperparameters
            .. math::
                [\log{\sigma} \log{b_{1}} \log{\Delta_{1}}
                \log{\Delta_{2}} ... \log{\Delta_{J-2}} \log{\theta}],

            where :math:`\sigma` is the noise standard deviation,
            :math:`\b_{1}` is the first cutpoint, :math:`\Delta_{l}` is the
            :math:`l`th cutpoint interval, :math:`\theta` is the single
            shared lengthscale parameter or vector of parameters in which
            there are in the most general case J * D parameters.
            If `None` then no hyperperameter update is performed.
        :type phi: :class:`numpy.ndarray`
        :return: (intervals, steps, error, iteration, gx_where, gx)
        :rtype: (6,) tuple
        """
        # Initiate at None since those that are None do not get updated        
        noise_variance = None
        cutpoints = None
        variance = None
        theta = None
        index = 0
        if trainables is not None:
            if trainables[0]:
                noise_std = np.exp(phi[index])
                noise_variance = noise_std**2
                if verbose:
                    if noise_variance < 1.0e-04:
                        warnings.warn(
                            "WARNING: noise variance is very low - numerical"
                            " stability issues may arise "
                            "(noise_variance={}).".format(noise_variance))
                    elif noise_variance > 1.0e3:
                        warnings.warn(
                            "WARNING: noise variance is very large - numerical"
                            " stability issues may arise "
                        "(noise_variance={}).".format(noise_variance))
                index += 1
            if np.any(trainables[1:self.J]):
                # Get cutpoints from classifier
                if cutpoints is None: cutpoints = self.cutpoints
                # Then need to get all values of phi
                phi_cutpoints = np.empty(self.J-1)
                phi_cutpoints[0] = cutpoints[1]
                for j in range(2, self.J):
                    phi_cutpoints[j - 1] = np.log(
                        cutpoints[j] - cutpoints[j - 1])
                # update phi_cutpoints
                if trainables[1]:
                    phi_cutpoints[0] = phi[index]
                    index += 1
                for j in range(2, self.J):
                    if trainables[j]:
                        phi_cutpoints[j - 1] = phi[index]
                        index += 1
                # update cutpoints
                cutpoints[1] = phi_cutpoints[0]
                for j in range(2, self.J):
                    cutpoints[j] = cutpoints[j - 1] + np.exp(
                        phi_cutpoints[j - 1])
            if trainables[self.J]:
                std_dev = np.exp(phi[index])
                variance = std_dev**2
                index += 1
            if self.kernel._ARD:
                if theta is None: theta = self.kernel.theta
                for d in range(self.D):
                    if trainables[self.J + 1][d]:
                        theta[d] = np.exp(phi[index])
                        index += 1
            else:
                if trainables[self.J + 1]:
                    theta = np.exp(phi[index])
                    index += 1
        # Update prior and posterior covariance
        # TODO: this should include an argument as to whether derivatives need to be calculated. Perhaps this is given by trainables.
        self.hyperparameters_update(
            cutpoints=cutpoints, theta=theta, variance=variance,
            noise_variance=noise_variance)
        if self.kernel._ARD:
            gx = np.zeros(1 + self.J - 1 + 1 + self.D)
        else:
            gx = np.zeros(1 + self.J - 1 + 1 + 1)
        intervals = self.cutpoints[2:self.J] - self.cutpoints[1:self.J - 1]
        error = np.inf
        iteration = 0
        from collections.abc import Iterable
        def flatten(x):
            if isinstance(x, Iterable):
                return [a for i in x for a in flatten(i)]
            else:
                return [x]
        gx_where = np.where(flatten(trainables))
        return (intervals, error, iteration, gx_where, gx)

    def _load_cached_prior(self):
        """
        Load cached prior covariances.
        """
        self.K = read_array(self.read_path, "K")
        self.partial_K_theta = read_array(
            self.read_path, "partial_K_theta")
        self.partial_K_variance = read_array(
            self.read_path, "partial_K_variance")

    def _update_prior(self):
        """Update prior covariances."""
        warnings.warn("Updating prior covariance.")
        self.K = self.kernel.kernel_matrix(self.X_train, self.X_train)
        self.partial_K_theta = self.kernel.kernel_partial_derivative_theta(
            self.X_train, self.X_train)
        self.partial_K_variance = self.kernel.kernel_partial_derivative_variance(
            self.X_train, self.X_train)
        warnings.warn("Done updating prior covariance.")
        # TODO: When it is not necessary to calculate the partial derivatives - when no gradient eval is required.
        # if phi is not None:
        #     # If the unconstrained optimization input (phi) is defined then
        #     # we need to calculate some derivatives of the Gram matrix
        #     # with respect to the hyperparameters.
        #     # This can be done via automatic differentiation, here
        #     # or by a manual function. I have chosen to evaluate manually.


class VBGP(Approximator):
    """
    A GP classifier for ordinal likelihood using the Variational Bayes (VB)
    approximation.
 
    Inherits the Approximator ABC. This class allows users to define a
    classification problem, get predictions using approximate Bayesian
    inference. It is for the ordinal likelihood. For this a
    :class:`probit.kernels.Kernel` is required for the Gaussian Process.
    """
    def __repr__(self):
        """
        Return a string representation of this class, used to import the class from
        the string.
        """
        return "VBGP"

    def __init__(
            self, cutpoints, noise_variance, *args, **kwargs):
            #cutpoints_hyperparameters=None, noise_std_hyperparameters=None, *args, **kwargs):
        """
        Create an :class:`VBGP` Approximator object.

        :arg cutpoints: (J + 1, ) array of the cutpoints.
        :type cutpoints: :class:`numpy.ndarray`.
        :arg float noise_variance: Initialisation of noise variance. If `None`
            then initialised to one, default `None`.

        :returns: A :class:`VBGP` object.
        """
        super().__init__(*args, **kwargs)
        # Initiate hyperparameters
        self.hyperparameters_update(
            cutpoints=cutpoints, noise_variance=noise_variance)

    def hyperparameters_update(
        self, cutpoints=None, theta=None, variance=None, noise_variance=None,
        theta_hyperparameters=None):
        """
        Reset kernel hyperparameters, generating new prior and posterior
        covariances. Note that hyperparameters are fixed parameters of the
        approximator, not variables that change during the estimation. The strange
        thing is that hyperparameters can be absorbed into the set of variables
        and so the definition of hyperparameters and variables becomes
        muddled. Since theta can be a variable or a parameter, then optionally
        initiate it as a parameter, and then intitate it as a variable within
        :meth:`approximate`. Problem is, if it changes at approximate time, then a
        hyperparameter update needs to be called.

        :arg cutpoints: (J + 1, ) array of the cutpoints.
        :type cutpoints: :class:`numpy.ndarray`.
        :arg theta: The kernel hyper-parameters.
        :type theta: :class:`numpy.ndarray` or float.
        :arg variance:
        :type variance:
        :arg float noise_variance: The noise variance.
        :type noise_variance:
        :arg theta_hyperparameters:
        :type theta_hyperparameters:
        """
        self._hyperparameters_update(
            cutpoints=cutpoints, theta=theta,
            variance=variance, noise_variance=noise_variance)
        if theta_hyperparameters is not None:
            self.kernel.update_hyperparameter(
                theta_hyperparameters=theta_hyperparameters)
        # Update posterior covariance
        warnings.warn("Updating posterior covariance.")
        (self.L_cov, self.cov, self.log_det_cov, self.trace_cov,
        self.trace_posterior_cov_div_var) = update_posterior_covariance_VB(
            self.noise_variance, self.N, self.K)
        warnings.warn("Done updating posterior covariance.")

    def _approximate_initiate(self, posterior_mean_0):
        """
        Initialise the approximator.

        :arg m_0: The initial state of the approximate posterior mean (N,).
            If `None` then initialised to zeros, default `None`. 
        :type m_0: :class:`numpy.ndarray`
        """
        if posterior_mean_0 is None:
            # posterior_mean_0 = np.random.rand(self.N)  # TODO: justification for this?
            posterior_mean_0 = np.zeros(self.N)
        posterior_means = []
        thetas = []
        psis = []
        fxs = []
        containers = (posterior_means, thetas, psis, fxs)
        return posterior_mean_0, containers

    def approximate(
            self, steps, posterior_mean_0=None,
            write=False):
        """
        Estimating the posterior means are a 3 step iteration over
        posterior_mean, theta and psi Eq.(8), (9), (10), respectively or,
        optionally, just an iteration over posterior_mean.

        :arg int steps: The number of iterations the Approximator takes.
        :arg posterior_mean_0: The initial state of the approximate posterior
            mean (N,). If `None` then initialised to zeros, default `None`.
        :type posterior_mean_0: :class:`numpy.ndarray`
        :arg bool write: Boolean variable to store and write arrays of
            interest. If set to "True", the method will output non-empty
            containers of evolution of the statistics over the steps. If
            set to "False", statistics will not be written and those
            containers will remain empty.
        :return: Approximate posterior means and covariances.
        :rtype: (8, ) tuple of :class:`numpy.ndarrays` of the approximate
            posterior means, other statistics and tuple of lists of per-step
            evolution of those statistics.
        """
        posterior_mean, containers = self._approximate_initiate(
            posterior_mean_0)
        posterior_means, thetas, psis, fxs = containers
        for _ in trange(1, 1 + steps,
                        desc="VB GP approximator progress", unit="samples",
                        disable=True):
            posterior_mean, weight = update_posterior_mean_VB(
                self.noise_std, posterior_mean, self.cov,
                self.cutpoints_ts, self.cutpoints_tplus1s, self.K,
                self.upper_bound, self.upper_bound2)
            if self.kernel.theta_hyperhyperparameters is not None:
                # Variational Bayes update for kernel hyperparameters
                # Kernel hyperparameters are treated as latent variables here
                # TODO maybe this shouldn't be performed at every step.
                (theta,
                theta_hyperparameters) = update_hyperparameter_posterior_VB(
                    posterior_mean, theta, theta_hyperparameters)
                self.hyperparameters_update(
                    theta=theta,
                    theta_hyperparameters=theta_hyperparameters)
            if write:
                Z, *_ = truncated_norm_normalising_constant(
                    self.cutpoints_ts, self.cutpoints_tplus1s,
                    self.noise_std, posterior_mean)
                fx = objective_VB(
                    self.N, posterior_mean, weight, self.trace_cov,
                    self.trace_posterior_cov_div_var, Z,
                    self.noise_variance, self.log_det_cov)
                posterior_means.append(posterior_mean)
                if self.kernel.theta_hyperparameters is not None:
                    thetas.append(self.kernel.theta)
                    psis.append(self.kernel.theta_hyperparameters)
                fxs.append(fx)
        containers = (posterior_means, thetas, psis, fxs)
        return posterior_mean, weight, containers

    def approximate_posterior(
            self, phi, trainables, steps, verbose=False,
            return_reparameterised=None):
        """
        Optimisation routine for hyperparameters.

        :arg phi: (log-)hyperparameters to be optimised.
        :arg trainables:
        :arg bool write:
        :arg bool verbose:
        :return: fx, gx
        :rtype: float, `:class:numpy.ndarray`
        """
        # Update prior covariance and get hyperparameters from phi
        (intervals, error, iteration, gx_where,
        gx) = self._hyperparameter_training_step_initialise(
            phi, trainables, verbose=verbose)
        fx_old = np.inf
        posterior_mean = None
        while error / steps > self.tolerance:
            iteration += 1
            (posterior_mean, weight, *_) = self.approximate(
                steps, posterior_mean_0=posterior_mean,
                write=False)
            (Z, norm_pdf_z1s, norm_pdf_z2s,
                    *_ )= truncated_norm_normalising_constant(
                self.cutpoints_ts, self.cutpoints_tplus1s, self.noise_std,
                posterior_mean)
            if self.kernel.theta_hyperhyperparameters is not None:
                fx = self.objective(
                    self.N, posterior_mean, weight, self.trace_cov,
                    self.trace_posterior_cov_div_var, Z,
                    self.noise_variance, self.log_det_cov)
            else:
                # Only terms in posterior_mean change for fixed hyperparameters
                fx = -0.5 * posterior_mean.T @ weight - np.sum(Z)
            error = np.abs(fx_old - fx)
            fx_old = fx
            if verbose:
                print("({}), error={}".format(iteration, error))
        fx = objective_VB(
                    self.N, posterior_mean, weight, self.trace_cov,
                    self.trace_posterior_cov_div_var, Z,
                    self.noise_variance, self.log_det_cov)
        gx = objective_gradient_VB(
                gx.copy(), intervals, self.cutpoints_ts,
                self.cutpoints_tplus1s,
                self.kernel.theta, self.kernel.variance,
                self.noise_variance, self.noise_std,
                self.y_train, posterior_mean, weight, self.cov, self.trace_cov,
                self.partial_K_theta, self.partial_K_variance,
                self.N, self.J, self.D, self.kernel._ARD,
                self.upper_bound, self.upper_bound2, Z,
                norm_pdf_z1s, norm_pdf_z2s, trainables,
                numerical_stability=True, verbose=False)
        gx = gx[gx_where]
        if return_reparameterised is True:
            return fx, gx, weight, (self.cov, True)
        elif return_reparameterised is False:
            precision = np.ones(self.N) / self.noise_variance
            return fx, gx, self.log_det_cov, weight, precision, posterior_mean, (
                self.noise_variance * self.K @ self.cov, False)
        elif return_reparameterised is None:
            if verbose:
                print(
                "\ncutpoints={}, theta={}, noise_variance={}, variance={},"
                "\nfunction_eval={}, \nfunction_grad={}".format(
                    self.cutpoints, self.kernel.theta, self.noise_variance,
                    self.kernel.variance, fx, gx))
            return fx, gx


class EPGP(Approximator):
    """
    A GP classifier for ordinal likelihood using the Expectation Propagation
    (EP) approximation.

    Inherits the Approximator ABC.

    Expectation propagation algorithm as written in Appendix B
    Chu, Wei & Ghahramani, Zoubin. (2005). Gaussian Processes for Ordinal
    Regression.. Journal of Machine Learning Research. 6. 1019-1041.

    This class allows users to define a classification problem and get
    predictions using approximate Bayesian inference. It is for ordinal
    likelihood.

    For this a :class:`probit.kernels.Kernel` is required for the Gaussian
    Process.
    """
    def __repr__(self):
        """
        Return a string representation of this class, used to import the class
        from the string.
        """
        return "EPGP"

    def __init__(
            self, cutpoints, noise_variance, *args, **kwargs):
        """
        Create an :class:`EPGP` Approximator object.

        :arg cutpoints: (J + 1, ) array of the cutpoints.
        :type cutpoints: :class:`numpy.ndarray`.
        :arg float noise_variance: Initialisation of noise variance. If `None`
            then initialised to 1.0, default `None`.

        :returns: An :class:`EPGP` object.
        """
        super().__init__(*args, **kwargs)
        # Initiate hyperparameters
        self.hyperparameters_update(
            cutpoints=cutpoints, noise_variance=noise_variance)

    def _approximate_initiate(
            self, posterior_mean_0=None, posterior_cov_0=None,
            mean_EP_0=None, precision_EP_0=None, amplitude_EP_0=None):
        """
        Initialise the Approximator.

        Need to make sure that the prior covariance is changed!

        :arg int steps: The number of steps in the Approximator.
        :arg posterior_mean_0: The initial state of the posterior mean (N,). If
             `None` then initialised to zeros, default `None`.
        :type posterior_mean_0: :class:`numpy.ndarray`
        :arg posterior_cov_0: The initial state of the posterior covariance
            (N,). If `None` then initialised to prior covariance,
            default `None`.
        :type posterior_cov_0: :class:`numpy.ndarray`
        :arg mean_EP_0: The initial state of the individual (site) mean (N,).
            If `None` then initialised to zeros, default `None`.
        :type mean_EP_0: :class:`numpy.ndarray`
        :arg precision_EP_0: The initial state of the individual (site)
            variance (N,). If `None` then initialised to zeros,
            default `None`.
        :type precision_EP_0: :class:`numpy.ndarray`
        :arg amplitude_EP_0: The initial state of the individual (site)
            amplitudes (N,). If `None` then initialised to ones,
            default `None`.
        :type amplitude_EP_0: :class:`numpy.ndarray`
        :arg psi_0: Initialisation of hyperhyperparameters. If `None`
            then initialised to ones, default `None`.
        :type psi_0: :class:`numpy.ndarray` or float
        :arg dlogZ_dcavity_mean_0: Initialisation of the EP weights,
            which are gradients of the approximate marginal
            likelihood wrt to the 'cavity distribution mean'. If `None`
            then initialised to zeros, default `None`.
        :type dlogZ_dcavity_mean_0: :class:`numpy.ndarray`
        :return: Containers for the approximate posterior means of parameters
            and hyperparameters.
        :rtype: (12,) tuple.
        """
        if posterior_cov_0 is None:
            # The first EP approximation before data-update is the GP prior cov
            # TODO: may run into errors when elements of K are zero (e.g., when lengthscale very small)
            posterior_cov_0 = self.K
        if mean_EP_0 is None:
            mean_EP_0 = np.zeros((self.N,))
        if precision_EP_0 is None:
            precision_EP_0 = np.zeros((self.N,))
        if amplitude_EP_0 is None:
            amplitude_EP_0 = np.ones((self.N,))
        if posterior_mean_0 is None:
            posterior_mean_0 = (
                posterior_cov_0 @ np.diag(precision_EP_0)) @ mean_EP_0
        error = 0.0
        dlogZ_dcavity_mean_0 = np.zeros(self.N)  # Initialisation
        posterior_means = []
        posterior_covs = []
        mean_EPs = []
        amplitude_EPs = []
        precision_EPs = []
        approximate_marginal_likelihoods = []
        containers = (posterior_means, posterior_covs, mean_EPs, precision_EPs,
                      amplitude_EPs, approximate_marginal_likelihoods)
        return (posterior_mean_0, posterior_cov_0, mean_EP_0,
                precision_EP_0, amplitude_EP_0, dlogZ_dcavity_mean_0,
                containers, error)

    def approximate(
            self, indices, posterior_mean_0=None, posterior_cov_0=None,
            mean_EP_0=None, precision_EP_0=None, amplitude_EP_0=None,
            write=False):
        """
        Estimating the posterior means and posterior covariance (and marginal
        likelihood) via Expectation propagation iteration as written in
        Appendix B Chu, Wei & Ghahramani, Zoubin. (2005). Gaussian Processes
        for Ordinal Regression.. Journal of Machine Learning Research. 6.
        1019-1041.

        EP does not attempt to learn a posterior distribution over
        hyperparameters, but instead tries to approximate
        the joint posterior given some hyperparameters. The hyperparameters
        have to be optimized with model selection step.

        :arg indices: The set of indices of the data in this swipe.
            Could be e.g., a minibatch, the whole dataset.
        :type indices: :class:`numpy.ndarray`
        :arg posterior_mean_0: The initial state of the approximate posterior
            mean (N,). If `None` then initialised to zeros, default `None`.
        :type posterior_mean_0: :class:`numpy.ndarray`
        :arg posterior_cov_0: The initial state of the posterior covariance
            (N, N). If `None` then initialised to prior covariance,
            default `None`.
        :type posterior_cov_0: :class:`numpy.ndarray`
        :arg mean_EP_0: The initial state of the individual (site) mean (N,).
            If `None` then initialised to zeros, default `None`.
        :type mean_EP_0: :class:`numpy.ndarray`
        :arg precision_EP_0: The initial state of the individual (site)
            variance (N,). If `None` then initialised to zeros, default `None`.
        :type precision_EP_0: :class:`numpy.ndarray`
        :arg amplitude_EP_0: The initial state of the individual (site)
            amplitudes (N,). If `None` then initialised to ones, default
            `None`.
        :type amplitude_EP_0: :class:`numpy.ndarray`
        :arg bool fix_hyperparameters: Must be `True`, since the hyperparameter
            approximate posteriors are of the hyperparameters are not
            calculated in this EP approximation.
        :arg bool write: Boolean variable to store and write arrays of
            interest. If set to "True", the method will output non-empty
            containers of evolution of the statistics over the steps.
            If set to "False", statistics will not be written and those
            containers will remain empty.
        :return: approximate posterior mean and covariances.
        :rtype: (8, ) tuple of :class:`numpy.ndarrays` of the approximate
            posterior means, other statistics and tuple of lists of per-step
            evolution of those statistics.
        """
        (posterior_mean, posterior_cov, mean_EP, precision_EP,
                amplitude_EP, dlogZ_dcavity_mean,
                containers, error) = self._approximate_initiate(
            posterior_mean_0, posterior_cov_0, mean_EP_0, precision_EP_0,
            amplitude_EP_0)
        (posterior_means, posterior_covs, mean_EPs, precision_EPs,
            amplitude_EPs, approximate_log_marginal_likelihoods) = containers
        for index in indices:
            if (index + 1) % 1000 == 0: print(index)
            target = self.y_train[index]
            posterior_variance_n = posterior_cov[index, index]
            precision_EP_n_old = precision_EP[index]
            mean_EP_n_old = mean_EP[index]
            posterior_mean_n = posterior_mean[index]
            amplitude_EP_n_old = amplitude_EP[index]
            if posterior_variance_n > 0:
                cavity_variance_n = posterior_variance_n / (
                    1 - posterior_variance_n * precision_EP_n_old)
                if cavity_variance_n > 0:
                    # Remove
                    # Calculate the product of approximate posterior factors
                    # with the current index removed. This is called the cavity
                    # distribution, "a bit like leaving a hole in the dataset"
                    cavity_mean_n = (posterior_mean_n
                        + cavity_variance_n * precision_EP_n_old * (
                            posterior_mean_n - mean_EP_n_old))
                    # Tilt/ moment match
                    (mean_EP_n, precision_EP_n, amplitude_EP_n, Z_n,
                    dlogZ_dcavity_mean_n, posterior_covariance_n_new,
                    z1, z2, nu_n) = self._include(
                        target, cavity_mean_n, cavity_variance_n,
                        self.cutpoints[target], self.cutpoints[target + 1],
                        self.noise_variance)
                    # Update EP weight (alpha)
                    dlogZ_dcavity_mean[index] = dlogZ_dcavity_mean_n
                    diff = precision_EP_n - precision_EP_n_old
                    if (np.abs(diff) > self.tolerance
                            and Z_n > self.tolerance
                            and precision_EP_n > 0.0
                            and posterior_covariance_n_new > 0.0):
                        posterior_mean, posterior_cov = self._update(
                            index, posterior_mean, posterior_cov,
                            posterior_mean_n, posterior_variance_n,
                            mean_EP_n_old, precision_EP_n_old,
                            dlogZ_dcavity_mean_n, diff)
                        # Update EP parameters
                        error += (diff**2
                                + (mean_EP_n - mean_EP_n_old)**2
                                + (amplitude_EP_n - amplitude_EP_n_old)**2)
                        precision_EP[index] = precision_EP_n
                        mean_EP[index] = mean_EP_n
                        amplitude_EP[index] = amplitude_EP_n
                        if write:
                            # approximate_log_marginal_likelihood = \
                            # self._approximate_log_marginal_likelihood(
                            # posterior_cov, precision_EP, mean_EP)
                            # posterior_means.append(posterior_mean)
                            # posterior_covs.append(posterior_cov)
                            # mean_EPs.append(mean_EP)
                            # precision_EPs.append(precision_EP)
                            # amplitude_EPs.append(amplitude_EP)
                            # approximate_log_marginal_likelihood.append(
                            #   approximate_marginal_log_likelihood)
                            pass
                    else:
                        if precision_EP_n < 0.0 or posterior_covariance_n_new < 0.0:
                            print(
                                "Skip {} update z1={}, z2={}, nu={} p_new={},"
                                " p_old={}.\n".format(
                                index, z1, z2, nu_n,
                                precision_EP_n, precision_EP_n_old))
        containers = (posterior_means, posterior_covs, mean_EPs, precision_EPs,
                      amplitude_EPs, approximate_log_marginal_likelihoods)
        return (
            error, dlogZ_dcavity_mean, posterior_mean, posterior_cov,
            mean_EP, precision_EP, amplitude_EP, containers)

    def _assert_valid_values(self, nu_n, variance, cavity_mean_n,
            cavity_variance_n, target, z1, z2, Z_n, norm_pdf_z1, norm_pdf_z2,
            dlogZ_dcavity_variance_n, dlogZ_dcavity_mean_n):
        if math.isnan(dlogZ_dcavity_mean_n):
            print(
                "cavity_mean_n={} \n"
                "cavity_variance_n={} \n"
                "target={} \n"
                "z1 = {} z2 = {} \n"
                "Z_n = {} \n"
                "norm_pdf_z1 = {} \n"
                "norm_pdf_z2 = {} \n"
                "beta = {} alpha = {}".format(
                    cavity_mean_n, cavity_variance_n, target, z1, z2, Z_n,
                    norm_pdf_z1, norm_pdf_z2, dlogZ_dcavity_variance_n,
                    dlogZ_dcavity_mean_n))
            raise ValueError(
                "dlogZ_dcavity_mean is nan (got {})".format(
                dlogZ_dcavity_mean_n))
        if math.isnan(dlogZ_dcavity_variance_n):
            print(
                "cavity_mean_n={} \n"
                "cavity_variance_n={} \n"
                "target={} \n"
                "z1 = {} z2 = {} \n"
                "Z_n = {} \n"
                "norm_pdf_z1 = {} \n"
                "norm_pdf_z2 = {} \n"
                "beta = {} alpha = {}".format(
                    cavity_mean_n, cavity_variance_n, target, z1, z2, Z_n,
                    norm_pdf_z1, norm_pdf_z2, dlogZ_dcavity_variance_n,
                    dlogZ_dcavity_mean_n))
            raise ValueError(
                "dlogZ_dcavity_variance is nan (got {})".format(
                    dlogZ_dcavity_variance_n))
        if nu_n <= 0:
            print(
                "cavity_mean_n={} \n"
                "cavity_variance_n={} \n"
                "target={} \n"
                "z1 = {} z2 = {} \n"
                "Z_n = {} \n"
                "norm_pdf_z1 = {} \n"
                "norm_pdf_z2 = {} \n"
                "beta = {} alpha = {}".format(
                    cavity_mean_n, cavity_variance_n, target, z1, z2, Z_n,
                    norm_pdf_z1, norm_pdf_z2, dlogZ_dcavity_variance_n,
                    dlogZ_dcavity_mean_n))
            raise ValueError("nu_n must be positive (got {})".format(nu_n))
        if nu_n > 1.0 / variance + self.tolerance:
            print(
                "cavity_mean_n={} \n"
                "cavity_variance_n={} \n"
                "target={} \n"
                "z1 = {} z2 = {} \n"
                "Z_n = {} \n"
                "norm_pdf_z1 = {} \n"
                "norm_pdf_z2 = {} \n"
                "beta = {} alpha = {}".format(
                    cavity_mean_n, cavity_variance_n, target, z1, z2, Z_n,
                    norm_pdf_z1, norm_pdf_z2, dlogZ_dcavity_variance_n,
                    dlogZ_dcavity_mean_n))
            raise ValueError(
                "nu_n must be less than 1.0 / (cavity_variance_n + "
                "noise_variance) = {}, got {}".format(
                    1.0 / variance, nu_n))

    def _include(
            self, target, cavity_mean_n, cavity_variance_n,
            cutpoints_t, cutpoints_tplus1, noise_variance,
            numerically_stable=False):
        """
        Update the approximate posterior by incorporating the message
        p(t_i|m_i) into Q^{\i}(\bm{f}).
        Wei Chu, Zoubin Ghahramani 2005 page 20, Eq. (23)
        This includes one true-observation likelihood, and 'tilts' the
        approximation towards the true posterior. It updates the approximation
        to the true posterior by minimising a moment-matching KL divergence
        between the tilted distribution and the posterior distribution. This
        gives us an approximate posterior in the approximating family. The
        update to posterior_cov is a rank-1 update (see the outer product of
        two 1d vectors), and so it essentially constructs a piecewise low rank
        approximation to the GP posterior covariance matrix, until convergence
        (by which point it will no longer be low rank).
        :arg int target: The ordinal class index of the current site
            (the class of the datapoint that is "left out").
        :arg float cavity_mean_n: The cavity mean of the current site.
        :arg float cavity_variance_n: The cavity variance of the current site.
        :arg float cutpoints_t: The upper cutpoint parameters.
        :arg float cutpoints_tplus1: The lower cutpoint parameter.
        :arg float noise_variance: Initialisation of noise variance. If
            `None` then initialised to one, default `None`.
        :arg bool numerically_stable: Boolean variable for assert valid
            numerical values. Default `False'.
        :returns: A (10,) tuple containing cavity mean and variance, and old
            site states.
        """
        variance = cavity_variance_n + noise_variance
        std_dev = np.sqrt(variance)
        # Compute Z
        norm_cdf_z2 = 0.0
        norm_cdf_z1 = 1.0
        norm_pdf_z1 = 0.0
        norm_pdf_z2 = 0.0
        z1 = 0.0
        z2 = 0.0
        if target == 0:
            z1 = (cutpoints_tplus1 - cavity_mean_n) / std_dev
            z1_abs = np.abs(z1)
            if z1_abs > self.upper_bound:
                z1 = np.sign(z1) * self.upper_bound
            Z_n = norm_cdf(z1) - norm_cdf_z2
            norm_pdf_z1 = norm_z_pdf(z1)
        elif target == self.J - 1:
            z2 = (cutpoints_t - cavity_mean_n) / std_dev
            z2_abs = np.abs(z2)
            if z2_abs > self.upper_bound:
                z2 = np.sign(z2) * self.upper_bound
            Z_n = norm_cdf_z1 - norm_cdf(z2)
            norm_pdf_z2 = norm_z_pdf(z2)
        else:
            z1 = (cutpoints_tplus1 - cavity_mean_n) / std_dev
            z2 = (cutpoints_t - cavity_mean_n) / std_dev
            Z_n = norm_cdf(z1) - norm_cdf(z2)
            norm_pdf_z1 = norm_z_pdf(z1)
            norm_pdf_z2 = norm_z_pdf(z2)
        if Z_n < self.tolerance:
            if np.abs(np.exp(-0.5*z1**2 + 0.5*z2**2) - 1.0) > self.tolerance2:
                dlogZ_dcavity_mean_n = (z1 * np.exp(
                        -0.5*z1**2 + 0.5*z2**2) - z2**2) / (
                    (
                        (np.exp(-0.5 * z1 ** 2) + 0.5 * z2 ** 2) - 1.0)
                        * variance
                )
                dlogZ_dcavity_variance_n = (
                    -1.0 + (z1**2 + 0.5 * z2**2) - z2**2) / (
                    (
                        (np.exp(-0.5*z1**2 + 0.5 * z2**2) - 1.0)
                        * 2.0 * variance)
                )
                dlogZ_dcavity_mean_n_2 = dlogZ_dcavity_mean_n**2
                nu_n = (
                    dlogZ_dcavity_mean_n_2
                    - 2.0 * dlogZ_dcavity_variance_n)
            else:
                dlogZ_dcavity_mean_n = 0.0
                dlogZ_dcavity_mean_n_2 = 0.0
                dlogZ_dcavity_variance_n = -(
                    1.0 - self.tolerance)/(2.0 * variance)
                nu_n = (1.0 - self.tolerance) / variance
                warnings.warn(
                    "Z_n must be greater than tolerance={} (got {}): "
                    "SETTING to Z_n to approximate value\n"
                    "z1={}, z2={}".format(
                        self.tolerance, Z_n, z1, z2))
            if nu_n >= 1.0 / variance:
                nu_n = (1.0 - self.tolerance) / variance
            if nu_n <= 0.0:
                nu_n = self.tolerance * variance
        else:
            dlogZ_dcavity_variance_n = (
                - z1 * norm_pdf_z1 + z2 * norm_pdf_z2) / (
                    2.0 * variance * Z_n)  # beta
            dlogZ_dcavity_mean_n = (
                - norm_pdf_z1 + norm_pdf_z2) / (
                    std_dev * Z_n)  # alpha/gamma
            dlogZ_dcavity_mean_n_2 = dlogZ_dcavity_mean_n**2
            nu_n = (dlogZ_dcavity_mean_n_2
                - 2.0 * dlogZ_dcavity_variance_n)
        # Update alphas
        if numerically_stable:
            self._assert_valid_values(
                nu_n, variance, cavity_mean_n, cavity_variance_n, target,
                z1, z2, Z_n, norm_pdf_z1,
                norm_pdf_z2, dlogZ_dcavity_variance_n,
                dlogZ_dcavity_mean_n)
        # posterior_mean_n_new = (  # Not used for anything
        #     cavity_mean_n + cavity_variance_n * dlogZ_dcavity_mean_n)
        posterior_covariance_n_new = (
            cavity_variance_n - cavity_variance_n**2 * nu_n)
        precision_EP_n = nu_n / (1.0 - cavity_variance_n * nu_n)
        mean_EP_n = cavity_mean_n + dlogZ_dcavity_mean_n / nu_n
        amplitude_EP_n = Z_n * np.sqrt(
            cavity_variance_n * precision_EP_n + 1.0) * np.exp(
                0.5 * dlogZ_dcavity_mean_n_2 / nu_n)
        return (
            mean_EP_n, precision_EP_n, amplitude_EP_n, Z_n,
            dlogZ_dcavity_mean_n,
            posterior_covariance_n_new, z1, z2, nu_n)

    def _update(
            self, index, posterior_mean, posterior_cov,
            posterior_mean_n, posterior_variance_n,
            mean_EP_n_old, precision_EP_n_old,
            dlogZ_dcavity_mean_n, diff):
        """
        Update the posterior mean and covariance.

        Projects the tilted distribution on to an approximating family.
        The update for the t_n is a rank-1 update. Constructs a low rank
        approximation to the GP posterior covariance matrix.

        :arg int index: The index of the current likelihood (the index of the
            datapoint that is "left out").
        :arg float mean_EP_n_old: The state of the individual (site) mean (N,).
        :arg posterior_cov: The current approximate posterior covariance
            (N, N).
        :type posterior_cov: :class:`numpy.ndarray`
        :arg float posterior_variance_n: The current approximate posterior
            site variance.
        :arg float posterior_mean_n: The current site approximate posterior
            mean.
        :arg float precision_EP_n_old: The state of the individual (site)
            variance (N,).
        :arg float dlogZ_dcavity_mean_n: The gradient of the log
            normalising constant with respect to the site cavity mean
            (The EP "weight").
        :arg float posterior_mean_n_new: The state of the site approximate
            posterior mean.
        :arg float posterior_covariance_n_new: The state of the site
            approximate posterior variance.
        :arg float diff: The differance between precision_EP_n and
            precision_EP_n_old.
        :returns: The updated approximate posterior mean and covariance.
        :rtype: tuple (`numpy.ndarray`, `numpy.ndarray`)
        """
        rho = diff / (1 + diff * posterior_variance_n)
        eta = (
            dlogZ_dcavity_mean_n
            + precision_EP_n_old * (posterior_mean_n - mean_EP_n_old)) / (
                1.0 - posterior_variance_n * precision_EP_n_old)
        # Update posterior mean and rank-1 covariance
        a_n = posterior_cov[:, index]
        posterior_mean += eta * a_n
        posterior_cov = posterior_cov - rho * np.outer(
            a_n, a_n) 
        return posterior_mean, posterior_cov

    def _approximate_log_marginal_likelihood(
            self, posterior_cov, precision_EP, amplitude_EP, mean_EP,
            numerical_stability):
        """
        Calculate the approximate log marginal likelihood.
        TODO: need to finish this. Probably not useful if using EP.

        :arg posterior_cov: The approximate posterior covariance.
        :type posterior_cov:
        :arg precision_EP: The state of the individual (site) variance (N,).
        :type precision_EP:
        :arg amplitude_EP: The state of the individual (site) amplitudes (N,).
        :type amplitude EP:
        :arg mean_EP: The state of the individual (site) mean (N,).
        :type mean_EP:
        :arg bool numerical_stability: If the calculation is made in a
            numerically stable manner.
        """
        precision_matrix = np.diag(precision_EP)
        inverse_precision_matrix = 1. / precision_matrix  # Since it is a diagonal, this is the inverse.
        log_amplitude_EP = np.log(amplitude_EP)
        temp = np.multiply(mean_EP, precision_EP)
        B = temp.T @ posterior_cov @ temp\
                - temp.T @ mean_EP
        if numerical_stability is True:
            approximate_marginal_likelihood = np.add(
                log_amplitude_EP, 0.5 * np.trace(
                    np.log(inverse_precision_matrix)))
            approximate_marginal_likelihood = np.add(
                    approximate_marginal_likelihood, B/2)
            approximate_marginal_likelihood = np.subtract(
                approximate_marginal_likelihood, 0.5 * np.trace(
                    np.log(self.K + inverse_precision_matrix)))
            return np.sum(approximate_marginal_likelihood)
        else:
            approximate_marginal_likelihood = np.add(
                log_amplitude_EP, 0.5 * np.log(np.linalg.det(
                    inverse_precision_matrix)))  # TODO: use log det C trick
            approximate_marginal_likelihood = np.add(
                approximate_marginal_likelihood, B/2
            )
            approximate_marginal_likelihood = np.add(
                approximate_marginal_likelihood, 0.5 * np.log(
                    np.linalg.det(self.K + inverse_precision_matrix))
            )  # TODO: use log det C trick
            return np.sum(approximate_marginal_likelihood)

    def run_ep_sequential(self, indices, n_sweeps,
            posterior_mean_0=None,
            posterior_cov_0=None, mean_EP_0=None,
            precision_EP_0=None,
            amplitude_EP_0=None):
        for _ in range(n_sweeps):
            (error, dlogZ_dcavity_mean, posterior_mean, posterior_cov,
            mean_EP, precision_EP, amplitude_EP,
            _) = self.approximate(
                indices, posterior_mean_0=posterior_mean_0,
                posterior_cov_0=posterior_cov_0, mean_EP_0=mean_EP_0,
                precision_EP_0=precision_EP_0,
                amplitude_EP_0=amplitude_EP_0,
                write=False)
        return (error, dlogZ_dcavity_mean, posterior_mean, posterior_cov,
            mean_EP, precision_EP, amplitude_EP)

    def approximate_posterior(
            self, phi, trainables, steps, verbose=False,
            return_reparameterised=None, posterior_mean_0=None,
            posterior_cov_0=None, mean_EP_0=None, precision_EP_0=None,
            amplitude_EP_0=None):
        """
        Optimisation routine for hyperparameters.

        :arg phi: (log-)hyperparameters to be optimised.
        :type phi:
        :arg trainables:
        :type trainables:
        :arg steps:
        :type steps:
        :arg posterior_mean_0:
        :type posterior_mean_0:
        :arg return_reparameterised:
        :type return_reparameterised:
        :arg posterior_cov_0:
        :type posterior_cov_0:
        :arg mean_EP_0:
        :type mean_EP_0:
        :arg precision_EP_0:
        :type precision_EP_0:
        :arg amplitude_EP_0:
        :type amplitude_EP_0:
        :arg bool write:
        :arg bool verbose:
        :return: fx the objective and gx the objective gradient
        """
        # Update prior covariance and get hyperparameters from phi
        (intervals, error, iteration, gx_where,
        gx) = self._hyperparameter_training_step_initialise(
            phi, trainables, verbose=verbose)
        posterior_mean = posterior_mean_0
        posterior_cov = posterior_cov_0
        mean_EP = mean_EP_0
        precision_EP = precision_EP_0
        amplitude_EP = amplitude_EP_0
        # random permutation of data
        indices = np.arange(self.N)
        while error / (steps * self.N) > self.tolerance:
            iteration += 1
            (error, dlogZ_dcavity_mean, posterior_mean, posterior_cov,
            mean_EP, precision_EP, amplitude_EP) = self.run_ep_sequential(
                indices, steps, posterior_mean_0=posterior_mean,
                posterior_cov_0=posterior_cov, mean_EP_0=mean_EP,
                precision_EP_0=precision_EP, amplitude_EP_0=amplitude_EP)
            if verbose:
                print("error = {}".format(error))
        (weight, precision_EP, L_cov, cov) = self.compute_weights(
            precision_EP, mean_EP, dlogZ_dcavity_mean)
        fx = 0
        if return_reparameterised is True:
            return fx, gx, weight, (cov, True)
        elif return_reparameterised is False:
            log_det_cov = -2 * np.sum(np.log(np.diag(L_cov)))
            return fx, gx, log_det_cov, weight, precision_EP, posterior_mean, (
                posterior_cov, False)
        elif return_reparameterised is None:
            # Compute gradients of the hyperparameters
            t1, t2, t3, t4, t5 = self.compute_integrals_vector(
                np.diag(posterior_cov), posterior_mean, self.noise_variance)
            fx = self.objective(precision_EP, posterior_mean, t1,
                L_cov, cov, weight)
            if self.kernel._ARD:
                gx = np.zeros(1 + self.J - 1 + 1 + self.D)
            else:
                gx = np.zeros(1 + self.J - 1 + 1 + 1)
            gx = self.objective_gradient(
                gx, intervals, self.kernel.theta, self.noise_variance,
                t2, t3, t4, t5, cov, weight, trainables, self.partial_K_theta,
                self.partial_K_variance)
            gx = gx[gx_where]
            if verbose:
                print(
                "\ncutpoints={}, theta={}, noise_variance={}, variance={},"
                "\nfunction_eval={}, \nfunction_grad={}".format(
                    self.cutpoints, self.kernel.theta, self.noise_variance,
                    self.kernel.variance, fx, gx))
            return fx, gx

    def compute_integrals_vector(
            self, posterior_variance, posterior_mean, noise_variance):
        """
        Compute the integrals required for the gradient evaluation.
        """
        noise_std = np.sqrt(noise_variance)
        mean_ts = (posterior_mean * noise_variance
            + posterior_variance * self.cutpoints_ts) / (
                noise_variance + posterior_variance)
        mean_tplus1s = (posterior_mean * noise_variance
            + posterior_variance * self.cutpoints_tplus1s) / (
                noise_variance + posterior_variance)
        sigma = np.sqrt(
            (noise_variance * posterior_variance) / (
            noise_variance + posterior_variance))
        a_ts = mean_ts - 5.0 * sigma
        b_ts = mean_ts + 5.0 * sigma
        h_ts = b_ts - a_ts
        a_tplus1s = mean_tplus1s - 5.0 * sigma
        b_tplus1s = mean_tplus1s + 5.0 * sigma
        h_tplus1s = b_tplus1s - a_tplus1s
        y_0 = np.zeros((20, self.N))
        t1 = fromb_t1_vector(
                y_0.copy(), posterior_mean, posterior_variance,
                self.cutpoints_ts, self.cutpoints_tplus1s,
                noise_std, self.tolerance, self.tolerance2, self.N)
        t2 = fromb_t2_vector(
                y_0.copy(), mean_ts, sigma,
                a_ts, b_ts, h_ts,
                posterior_mean,
                posterior_variance,
                self.cutpoints_ts,
                self.cutpoints_tplus1s,
                noise_variance, noise_std, self.tolerance, self.tolerance2,
                self.N)
        t2[self.indices_where_0] = 0.0
        t3 = fromb_t3_vector(
                y_0.copy(), mean_tplus1s, sigma,
                a_tplus1s, b_tplus1s,
                h_tplus1s, posterior_mean,
                posterior_variance,
                self.cutpoints_ts,
                self.cutpoints_tplus1s,
                noise_variance, noise_std, self.tolerance, self.tolerance2,
                self.N)
        t3[self.indices_where_J_1] = 0.0
        t4 = fromb_t4_vector(
                y_0.copy(), mean_tplus1s, sigma,
                a_tplus1s, b_tplus1s,
                h_tplus1s, posterior_mean,
                posterior_variance,
                self.cutpoints_ts,
                self.cutpoints_tplus1s,
                noise_variance, noise_std, self.tolerance, self.tolerance2,
                self.N)
        t4[self.indices_where_J_1] = 0.0
        t5 = fromb_t5_vector(
                y_0.copy(), mean_ts, sigma,
                a_ts, b_ts, h_ts,
                posterior_mean,
                posterior_variance,
                self.cutpoints_ts,
                self.cutpoints_tplus1s,
                noise_variance, noise_std, self.tolerance, self.tolerance2,
                self.N)
        t5[self.indices_where_0] = 0.0
        # print("t4", t4)
        # print("t5", t5)
        return t1, t2, t3, t4, t5

    def objective(
            self, precision_EP, posterior_mean, t1, L_cov, cov,
            weights):
        """
        Calculate fx, the variational lower bound of the log marginal
        likelihood at the EP equilibrium.

        .. math::
                \mathcal{F(\theta)} =,

            where :math:`F(\theta)` is the variational lower bound of the log
            marginal likelihood at the EP equilibrium,
            :math:`h`, :math:`\Pi`, :math:`K`. #TODO

        :arg precision_EP:
        :type precision_EP:
        :arg posterior_mean:
        :type posterior_mean:
        :arg t1:
        :type t1:
        :arg L_cov:
        :type L_cov:
        :arg cov:
        :type cov:
        :arg weights:
        :type weights:
        :returns: fx
        :rtype: float
        """
        # Fill possible zeros in with machine precision
        precision_EP[precision_EP == 0.0] = self.tolerance2
        fx = -np.sum(np.log(np.diag(L_cov)))  # log det cov
        fx -= 0.5 * posterior_mean.T @ weights
        fx -= 0.5 * np.sum(np.log(precision_EP))
        # cov = L^{-1} L^{-T}  # requires a backsolve with the identity
        # TODO: check if there is a simpler calculation that can be done
        fx -= 0.5 * np.sum(np.divide(np.diag(cov), precision_EP))
        fx += np.sum(t1)
        # Regularisation - penalise large theta (overfitting)
        # fx -= 0.1 * self.kernel.theta
        return -fx

    def objective_gradient(
            self, gx, intervals, theta, noise_variance,
            t2, t3, t4, t5, cov, weights, trainables,
            partial_K_theta, partial_K_variance):
        """
        Calculate gx, the jacobian of the variational lower bound of the
        log marginal likelihood at the EP equilibrium.

        .. math::
                \mathcal{\frac{\partial F(\theta)}{\partial \theta}}

            where :math:`F(\theta)` is the variational lower bound of the 
            log marginal likelihood at the EP equilibrium,
            :math:`\theta` is the set of hyperparameters,
            :math:`h`, :math:`\Pi`, :math:`K`.  #TODO

        :arg intervals:
        :type intervals:
        :arg theta: The kernel hyper-parameters.
        :type theta: :class:`numpy.ndarray` or float.
        :arg theta: The kernel hyper-parameters.
        :type theta: :class:`numpy.ndarray` or float.
        :arg t2:
        :type t2:
        :arg t3:
        :type t3:
        :arg t4:
        :type t4:
        :arg t5:
        :type t5:
        :arg cov:
        :type cov:
        :arg weights:
        :type weights:
        :return: gx
        :rtype: float
        """
        if trainables is not None:
            # Update gx
            if trainables[0]:
                # TODO: Doesn't work due to numerical instability, also need to check for algebraic error
                # For gx[0] -- ln\sigma
                # gx[0] -= 1 / np.sqrt(noise_variance) * np.sum(np.multiply(cov, self.K))
                # gx[0] *= -0.5 * noise_variance  # This is a typo in the Chu code
                gx[0] = np.sum(t5 - t4)
                #gx[0] *= np.sqrt(noise_variance) / 2.0
            # For gx[1] -- \b_1
            if trainables[1]:
                gx[1] = np.sum(t3 - t2)
                gx[1] *= self.cutpoints[1]
                print("here", gx[1])
            # For gx[2] -- ln\Delta^r
            for j in range(2, self.J):
                if trainables[j]:
                    targets = self.y_train[self.grid]
                    gx[j] = np.sum(t3[targets == j - 1])
                    gx[j] -= np.sum(t2[targets == self.J - 1])
                    # TODO: check this, since it may be an `else` condition!!!!
                    gx[j] += np.sum(t3[targets > j - 1] - t2[targets > j - 1])
                    gx[j] *= intervals[j - 2]
            # For gx[self.J] -- variance
            if trainables[self.J]:
                # For gx[self.J] -- s
                # VC * VC * a' * partial_K_theta * a / 2
                gx[self.J] = self.kernel.variance * 0.5 * weights.T @ partial_K_variance @ weights  # That's wrong. not the same calculation.
                # equivalent to -= theta * 0.5 * np.trace(cov @ partial_K_theta)
                gx[self.J] -= self.kernel.variance * 0.5 * np.sum(np.multiply(cov, partial_K_variance))
                # ad-hoc Regularisation term - penalise large theta, but Occam's term should do this already
                # gx[self.J] -= 0.1 * theta
                gx[self.J] *= 2.0  # since theta = kappa / 2
            # For gx[self.J + 1] -- theta
            if self.kernel._ARD:
                for d in range(self.D):
                    if trainables[self.J + 1][d]:
                        gx[self.J + 1 + d] = theta[d] * 0.5 * weights.T @ partial_K_theta[d] @ weights
                        gx[self.J + 1 + d] -= theta[d] * 0.5 * np.sum(np.multiply(cov, partial_K_theta[d]))
            else:
                if trainables[self.J + 1]:
                    # elif 1:
                    #     gx[self.J + 1] = theta * 0.5 * weights.T @ partial_K_theta @ weights
                    # TODO: This needs fixing/ checking vs original code
                    # VC * VC * a' * partial_K_theta * a / 2
                    gx[self.J + 1] = theta * 0.5 * weights.T @ partial_K_theta @ weights  # That's wrong. not the same calculation.
                    # equivalent to -= theta * 0.5 * np.trace(cov @ partial_K_theta)
                    gx[self.J + 1] -= theta * 0.5 * np.sum(np.multiply(cov, partial_K_theta))
                    # ad-hoc Regularisation term - penalise large theta, but Occam's term should do this already
                    # gx[self.J] -= 0.1 * theta
        return -gx

    def approximate_evidence(self, mean_EP, precision_EP, amplitude_EP, posterior_cov):
        """
        TODO: check and return line could be at risk of overflow
        Compute the approximate evidence at the EP solution.

        :return:
        """
        temp = np.multiply(mean_EP, precision_EP)
        B = temp.T @ posterior_cov @ temp - np.multiply(
            temp, mean_EP)
        Pi_inv = np.diag(1. / precision_EP)
        return (
            np.prod(
                amplitude_EP) * np.sqrt(np.linalg.det(Pi_inv)) * np.exp(B / 2)
                / np.sqrt(np.linalg.det(np.add(Pi_inv, self.K))))

    def compute_weights(
            self, precision_EP, mean_EP, dlogZ_dcavity_mean,
            L_cov=None, cov=None, numerically_stable=False):
        """
        TODO: There may be an issue, where dlogZ_dcavity_mean is updated
        when it shouldn't be, on line 2045.

        Compute the regression weights required for the gradient evaluation,
        and check that they are in equilibrium with
        the gradients of Z wrt cavity means.

        A matrix inverse is always required to evaluate fx.

        :arg precision_EP:
        :arg mean_EP:
        :arg dlogZ_dcavity_mean:
        :arg L_cov: . Default `None`.
        :arg cov: . Default `None`.
        """
        if np.any(precision_EP == 0.0):
            # TODO: Only check for equilibrium if it has been updated in this swipe
            warnings.warn("Some sample(s) have not been updated.\n")
            precision_EP[precision_EP == 0.0] = self.tolerance2
        Pi_inv = np.diag(1. / precision_EP)
        if L_cov is None or cov is None:
            (L_cov, lower) = cho_factor(
                Pi_inv + self.K)
            L_covT_inv = solve_triangular(
                L_cov.T, np.eye(self.N), lower=True)
            # TODO It is necessary to do this triangular solve to get
            # diag(cov) for the lower bound on the marginal likelihood
            # calculation. Note no tf implementation for diag(A^{-1}) yet.
            cov = solve_triangular(L_cov, L_covT_inv, lower=False)
        if numerically_stable:
            # This is 3-4 times slower on CPU,
            # what about with jit compiled CPU or GPU?
            # Is this ever more stable than a matmul by the inverse?
            g = cho_solve((L_cov, False), mean_EP)
            weight = cho_solve((L_cov.T, True), g)
        else:
            weight = cov @ mean_EP
        if np.any(
            np.abs(weight - dlogZ_dcavity_mean) > np.sqrt(self.tolerance)):
            warnings.warn("Fatal error: the weights are not in equilibrium wit"
                "h the gradients".format(
                    weight, dlogZ_dcavity_mean))
        return weight, precision_EP, L_cov, cov


class PEPGP(Approximator):
    """
    A GP classifier for ordinal likelihood using the Expectation Propagation
    (EP) approximation.

    Inherits EP. TODO: possibly restructure so EP inherits PEP, since PEP is strictly more general.

    Expectation propagation algorithm as written in Appendix B
    Chu, Wei & Ghahramani, Zoubin. (2005). Gaussian Processes for Ordinal
    Regression.. Journal of Machine Learning Research. 6. 1019-1041.

    This class allows users to define a classification problem and get
    predictions using approximate Bayesian inference. It is for ordinal
    likelihood.

    For this a :class:`probit.kernels.Kernel` is required for the Gaussian
    Process.
    """
    def __repr__(self):
        """
        Return a string representation of this class, used to import the class
        from the string.
        """
        return "PEPGP"

    def __init__(
            self, cutpoints, noise_variance, alpha, minibatch_size=None,
            gauss_hermite_points=20, *args, **kwargs):
        """
        Create an :class:`PEPGP` Approximator object.

        :arg float alpha: Power EP tuning parameter.
        :arg int minibatch_size: How many parallel updates

        :arg cutpoints: (J + 1, ) array of the cutpoints.
        :type cutpoints: :class:`numpy.ndarray`.
        :arg float noise_variance: Initialisation of noise variance. If `None`
            then initialised to 1.0, default `None`.

        :returns: An :class:`EPGP` object.
        """
        super().__init__(*args, **kwargs)
        # Initiate hyperparameters
        self.hyperparameters_update(cutpoints=cutpoints, noise_variance=noise_variance)
        if minibatch_size is None:
            self.minibatch_size = self.N
        else:
            self.minibatch_size = minibatch_size
        self.alpha = alpha
        self.gauss_hermite_points = gauss_hermite_points

    def _update_prior(self):
        """
        Update prior covariances with inducing points.
        """
        # # # Use full GP
        self.M = self.N
        # self.Z = self.X_train
        # warnings.warn(
        #     "Updating prior covariance")
        self.Kuu = self.kernel.kernel_matrix(self.X_train, self.X_train)
        self.K = self.Kuu
        self.Kfu = self.Kuu
        self.Kfdiag = self.kernel.kernel_prior_diagonal(self.X_train)
        # (self.L_K, lower) = cho_factor(self.Kuu + self.epsilon * np.eye(self.N))
        # L_KT_inv = solve_triangular(
        #     self.L_K.T, np.eye(self.N), lower=True)
        # self.Kuuinv = solve_triangular(self.L_K, L_KT_inv, lower=False)
        self.KuuinvKuf = np.eye(self.N)
        # self.partial_K_theta = self.kernel.kernel_partial_derivative_theta(
        #     self.X_train, self.X_train)
        # self.partial_K_variance = self.kernel.kernel_partial_derivative_variance(
        #     self.X_train, self.X_train)
        # warnings.warn(
        #     "Done updating prior covariance")

    def _update_posterior(self, mean_EP, variance_EP):
        means = mean_EP[:, 0]
        variances = variance_EP[:, 0]

        T2u = np.diag(1./ variances)

        # stds = np.sqrt(variances)
        # Lambda_halfinv = np.diag(1./stds)
        # Lambda_half = np.diag(stds)
        # Lambda = np.diag(variances)
        # (L, lower) = cho_factor(Lambda_halfinv @ self.Kuu @ Lambda_halfinv +
        #     np.eye(self.M))
        # LTinv = solve_triangular(L.T, np.eye(self.M), lower=True)
        # Ainv = solve_triangular(L, LTinv, lower=False)
        # V = Lambda - Lambda_half @ Ainv @ Lambda_half
        # cov = Lambda_halfinv @ Ainv @ Lambda_halfinv
        # T1u = means / variances
        # m = V @ T1u
        # gamma = cov @ means
        # beta = cov

        Lambda = np.diag(variances)
        (L, lower) = cho_factor(
            self.Kuu + Lambda)
        half_log_det_cov = -2 * np.sum(np.log(np.diag(L)))
        LTinv = solve_triangular(L.T, np.eye(self.M), lower=True)
        cov = solve_triangular(L, LTinv, lower=False)
        gamma = cov @ means
        beta = cov
        # V = Lambda - Lambda @ cov @ Lambda
        # T1u = means / variances
        # m = V @ T1u

        # V = matrixInverse(Vinv)
        #half_log_det_V = 0
        # # half_log_det_V = np.sum(np.log(np.diag(L_Vinv)))  # TODO: check this is the case
        # Vinv = self.Kuuinv + T2u
        # T2u = (self.KuuinvKuf / variances) @ self.KuuinvKuf.T
        # T1u = self.KuuinvKuf @ (means / variances)
        # m = V @ T1u
        # gamma = self.Kuuinv @ m
        # beta = self.Kuuinv @ (self.Kuu - V) @ self.Kuuinv
        return gamma, beta

    def _update_pep_variables(self, Kuuinv, posterior_mean, posterior_cov):
        """TODO: collapse"""
        return Kuuinv @ posterior_mean, Kuuinv @ (Kuuinv - posterior_cov)

    def _compute_posterior(self, Kuu, gamma, beta):
        """TODO: collapse"""
        return Kuu @ gamma, Kuu - Kuu @ (beta @ Kuu)

    def _compute_phi_mvg(self, m, V):
        """TODO: does this need a numerically stable version."""
        (L_V, lower) = cho_factor(V + self.epsilon * np.eye(np.shape(V)[0]))
        half_log_det_V = - np.sum(np.log(np.diag(L_V)))
        L_VT_inv = solve_triangular(
            L_V.T, np.eye(self.M), lower=True)
        V_inv = solve_triangular(L_V, L_VT_inv, lower=False)
        return half_log_det_V + 0.5 * m.T @ V_inv @ m + 0.5 * self.M * np.log(2 * np.pi)

    def _delete(
            self, p_i, k_i, alpha, beta, gamma, mean_i, variance_i):
        # Note h_si for the deletion uses the non \i version of beta
        h_si = p_i - np.dot(beta, k_i)
        dlogZd_dmi2 = 1.0 / (variance_i / alpha - np.dot(k_i, h_si))
        dlogZd_dmi = -dlogZd_dmi2 * (mean_i - np.dot(k_i, gamma))
        gamma_si = gamma + h_si * dlogZd_dmi
        beta_si = beta - np.outer(h_si, h_si)*dlogZd_dmi2
        return beta_si, gamma_si  # , p_i, k_i, h_si

    def _project(
            self, y_i, p_i, k_i, alpha, beta_si, gamma_si, Kff_ii):
        h = p_i - np.dot(beta_si, k_i)
        m_si_i = np.dot(k_i, gamma_si)
        v_si_ii = Kff_ii - np.dot(np.dot(k_i, beta_si), k_i)
        dlogZ_dmi = probit_dlogZtilted_dm(
            y_i, m_si_i, v_si_ii, alpha, self.gauss_hermite_points,
            self.noise_variance)
        dlogZ_dmi2 = probit_dlogZtilted_dm2(
            y_i, m_si_i, v_si_ii, alpha, self.gauss_hermite_points,
            self.noise_variance)
        gamma_new = gamma_si + h * dlogZ_dmi
        beta_new = beta_si - np.outer(h, h) * dlogZ_dmi2
        return  h, m_si_i, v_si_ii, dlogZ_dmi, dlogZ_dmi2, beta_new, gamma_new

    def _include(
            self, h, m_si_i, dlogZ_dmi, dlogZ_dmi2, p_i, k_i, alpha,
            mean_i, variance_i):
        var_i_new = - 1.0 / dlogZ_dmi2 - np.dot(k_i, h)
        mean_i_new = m_si_i - dlogZ_dmi / dlogZ_dmi2
        var_new = 1 / (1 / var_i_new + 1 / variance_i * (1 - alpha))
        mean_div_var_i_new = (mean_i_new / var_i_new + 
                mean_i / variance_i * (1 - alpha))
        mean_new = mean_div_var_i_new * var_new
        return mean_new, var_new

    def _compute_logZ(
            self, p_i, alpha, beta_si, gamma_si, x_i, y_i, k_i, m_si_i,
            v_si_ii, dlogZ_dmi):
        (m_cav, V_cav) = self._compute_posterior(self.Kuu, gamma_si, beta_si)
        phi_cav = self._compute_phi_mvg(m_cav, V_cav)
        logZtilted = probit_logZtilted(
            y_i, m_si_i, v_si_ii, alpha, self.gauss_hermite_points)
        dlogZ_dvi = probit_dlogZtilted_dv(
            y_i, m_si_i, v_si_ii, alpha, self.gauss_hermite_points)
        KuuinvMcav = self.Kuuinv @ m_cav
        dlogZtilted_dKuu_via_mi = -np.outer(dlogZ_dmi * KuuinvMcav, p_i)
        KuuinvVcavKuuinvKufi = self.Kuuinv @ V_cav @ p_i
        temp1 = -np.outer(KuuinvVcavKuuinvKufi, p_i*dlogZ_dvi)
        temp2 = temp1.T
        temp3 = np.outer(p_i, p_i*dlogZ_dvi)
        dlogZtilted_dKuu_via_vi = temp1 + temp2 + temp3
        dlogZtilted_dKuu = dlogZtilted_dKuu_via_mi + dlogZtilted_dKuu_via_vi
        dlogZtilted_dKfu_via_mi = dlogZ_dmi * KuuinvMcav
        dlogZtilted_dKfu_via_vi = 2 * dlogZ_dvi * (-p_i + KuuinvVcavKuuinvKufi)
        dlogZtilted_dKfu = dlogZtilted_dKfu_via_mi + dlogZtilted_dKfu_via_vi

        # TODO: sf and ls will exist in kernel or more likely theta. This implementation assumes ARD.
        sf = np.log(self.kernel.variance) / 2
        ls = np.log(self.kernel.theta) / 2

        dlogZtilted_dsf = (2*np.sum(dlogZtilted_dKfu * k_i) 
                + 2*dlogZ_dvi*np.exp(2*sf))
        ls2 = np.exp(2*ls)  # TODO BB if ls is log ell then this is exp(ell^2)
        ones_M = np.ones((self.M, ))
        ones_D = np.ones((self.D, ))
        # TODO: I think this may be a kernel calculation.
        xi_minus_zu = np.outer(ones_M, x_i) - self.Z
        temp1 = np.outer(k_i, ones_D) * 0.5 * xi_minus_zu**2
        dlogZtilted_dls = 2*np.dot(dlogZtilted_dKfu, temp1) * 1.0 / ls2
        temp2 = xi_minus_zu * np.outer(ones_M, 1.0 / ls2 )
        dlogZtilted_dzu = np.outer(dlogZtilted_dKfu * k_i, ones_D) * temp2
        dlogZtilted_dsn = probit_dlogZtilted_dsn(
            y_i, m_si_i, v_si_ii, alpha, self.gauss_hermite_points)
        dlogZtilted = 0
        # dlogZtilted = {
        #         'ls': dlogZtilted_dls, 
        #         'sf': dlogZtilted_dsf,
        #         'sn': dlogZtilted_dsn, 
        #         'zu': dlogZtilted_dzu, 
        #         'Kuu': dlogZtilted_dKuu}
        return logZtilted, dlogZtilted, phi_cav

    # def run_pep(self, indices, no_ep_sweeps,
    #         beta=None, gamma=None, mean_EP=None, variance_EP=None, write=False,
    #         sequential=False):
    #     if sequential:
    #         return self.run_pep_sequential(indices, no_ep_sweeps,
    #             beta, gamma, mean_EP, variance_EP, write)
    #     else:
    #         return self.run_pep_parallel(indices, no_ep_sweeps,
    #             beta, gamma, mean_EP, variance_EP, write)

    def run_pep_sequential(
            self, indices, n_sweeps,
            beta, gamma, mean_EP, variance_EP, write):
        for _ in range(n_sweeps):
            (error, beta, gamma, mean_EP, variance_EP,
                log_lik, grads_logZtilted) = self.approximate_sequential(
                indices, beta_0=beta, gamma_0=gamma, mean_EP_0=mean_EP,
                variance_EP_0=variance_EP, write=write)
        return (error, beta, gamma, mean_EP, variance_EP,
            log_lik, grads_logZtilted)

    def run_pep_parallel(
            self, indices, n_sweeps,
            beta, gamma, mean_EP, variance_EP, write):
        for _ in range(n_sweeps):
            (error, beta, gamma, mean_EP, variance_EP, log_lik,
                grads_logZtilted) = self.approximate_parallel(
                    indices, beta_0=beta, gamma_0=gamma, mean_EP_0=mean_EP,
                    variance_EP_0=variance_EP, write=write)
        return (error, beta, gamma, mean_EP, variance_EP,
            log_lik, grads_logZtilted)

    def _approximate_initiate(
            self, beta_0=None, gamma_0=None, mean_EP_0=None,
            variance_EP_0=None):
        """
        Initialise the Approximator.

        Need to make sure that the prior covariance is changed!

        :arg int steps: The number of steps in the Approximator.
        :arg posterior_mean_0: The initial state of the posterior mean (N,). If
             `None` then initialised to zeros, default `None`.
        :type posterior_mean_0: :class:`numpy.ndarray`
        :arg posterior_cov_0: The initial state of the posterior covariance
            (N,). If `None` then initialised to prior covariance,
            default `None`.
        :type posterior_cov_0: :class:`numpy.ndarray`
        :arg mean_EP_0: The initial state of the individual (site) mean (N,).
            If `None` then initialised to zeros, default `None`.
        :type mean_EP_0: :class:`numpy.ndarray`
        :arg precision_EP_0: The initial state of the individual (site)
            variance (N,). If `None` then initialised to zeros,
            default `None`.
        :type precision_EP_0: :class:`numpy.ndarray`
        :return: Containers for the approximate posterior means of parameters
            and hyperparameters.
        :rtype: (12,) tuple.
        """
        if beta_0 is None:
            # The first EP approximation before data-update is the GP prior cov
            beta_0 = np.zeros((self.M, self.M))
        if gamma_0 is None:
            gamma_0 = np.zeros((self.M,))
        if mean_EP_0 is None:
            mean_EP_0 = np.zeros((self.N,))
        if variance_EP_0 is None:
            variance_EP_0 = 1e20 * np.ones((self.N,))
        error = 0.0
        log_like_0 = 0.0
        grads_logZtilted_0 = 0.0
        betas = []
        gammas = []
        mean_EPs = []
        variance_EPs = []
        containers = (betas, gammas, mean_EPs, variance_EPs)
        return (beta_0, gamma_0, mean_EP_0, variance_EP_0,
            log_like_0, grads_logZtilted_0, containers, error)

    def _approximate_parallel_initiate(
            self, beta_0=None, gamma_0=None, mean_EP_0=None,
            variance_EP_0=None):
        """
        Initialise the Approximator.

        Need to make sure that the prior covariance is changed!

        :arg int steps: The number of steps in the Approximator.
        :arg posterior_mean_0: The initial state of the posterior mean (N,). If
             `None` then initialised to zeros, default `None`.
        :type posterior_mean_0: :class:`numpy.ndarray`
        :arg posterior_cov_0: The initial state of the posterior covariance
            (N,). If `None` then initialised to prior covariance,
            default `None`.
        :type posterior_cov_0: :class:`numpy.ndarray`
        :arg mean_EP_0: The initial state of the individual (site) mean (N,).
            If `None` then initialised to zeros, default `None`.
        :type mean_EP_0: :class:`numpy.ndarray`
        :arg precision_EP_0: The initial state of the individual (site)
            variance (N,). If `None` then initialised to zeros,
            default `None`.
        :type precision_EP_0: :class:`numpy.ndarray`
        :return: Containers for the approximate posterior means of parameters
            and hyperparameters.
        :rtype: (12,) tuple.
        """
        if beta_0 is None:
            # The first EP approximation before data-update is the GP prior cov
            beta_0 = np.zeros((self.M, self.M))
        if gamma_0 is None:
            gamma_0 = np.zeros(self.M)
        if mean_EP_0 is None:
            mean_EP_0 = np.zeros((self.N, 1))
        if variance_EP_0 is None:
            variance_EP_0 = 5.7 * np.ones((self.N, 1))
        error = 0.0
        log_like_0 = 0.0
        grads_0 = 0.0
        betas = []
        gammas = []
        mean_EPs = []
        variance_EPs = []
        containers = (betas, gammas, mean_EPs, variance_EPs)
        return (beta_0, gamma_0, mean_EP_0, variance_EP_0,
            log_like_0, grads_0, containers, error)

    def compute_logZ_parallel(self, beta_si, gamma_si, betacavKuu,
            V, Vinv, m, var_new_parallel, mean_new_parallel, p_i, k_i, m_si_i,
            v_si_ii, logZtilted, Xbatch, ybatch, dlogZ_dmi, dlogZ_dvi):
         # compute cavity covariance
        betacavKuu = np.einsum('abc,cd->abd', beta_si, self.Kuu)
        mcav = np.einsum('bc,acd->abd', self.Kuu, gamma_si)
        Vcav = self.Kuu - np.einsum('bc,acd->abd', self.Kuu, betacavKuu)

        signV, logdetV = np.linalg.slogdet(V)
        signKuu, logdetKuu = np.linalg.slogdet(self.Kuu)
        Vinvm = np.dot(Vinv, m)
        term1 = 0.5 * (logdetV - logdetKuu + np.dot(m, Vinvm))

        tn = 1.0 / var_new_parallel
        gn = mean_new_parallel
        wnVcav = np.einsum('abc,abd->adc', p_i, Vcav)
        wnVcavwn = np.einsum('abc,abd->ac', wnVcav, p_i)
        wnVcavVinvm = np.sum(wnVcav * Vinvm[:, self.newaxis], axis=1)
        wnV = np.einsum('abc,bd->adc', p_i, V)
        wnVwn = np.sum(wnV * p_i, axis=1)
        mwn = np.einsum('b,abc->ac', m, p_i)
        oneminuswnVwn = 1 - self.alpha * tn * wnVwn

        term2a = 0.5 * self.alpha * tn**2 * gn**2 * wnVcavwn
        term2b = - gn * tn * wnVcavVinvm
        term2c = 0.5 * tn * mwn**2 / oneminuswnVwn
        term2d = -0.5 / self.alpha * np.log(oneminuswnVwn)
        term2 = self.N / self.minibatch_size * np.sum(
            term2a + term2b + term2c + term2d)

        scale_logZtilted = self.N / self.minibatch_size / self.alpha
        term3 = scale_logZtilted * np.sum(logZtilted)

        log_lik = term1 + term2 + term3

        KuuinvMcav = np.einsum('bc,acd->abd', self.Kuuinv, mcav)
        dlogZt_dmiKuuinvMcav = dlogZ_dmi[:, self.newaxis, :] * KuuinvMcav
        dlogZt_dKuu_via_mi = -np.einsum('abc,adc->abd', dlogZt_dmiKuuinvMcav, p_i)
        
        VcavKuuinvKufi = np.einsum('abc,acd->abd', Vcav, p_i)
        KuuinvVcavKuuinvKufi = np.einsum('bc,acd->abd', self.Kuuinv, VcavKuuinvKufi)
        p_idlogZ_dvi = p_i * dlogZ_dvi[:, self.newaxis, :]
        temp1 = - np.einsum('abc,adc->abd', KuuinvVcavKuuinvKufi, p_idlogZ_dvi)
        temp2 = np.transpose(temp1, [0, 2, 1])
        temp3 = np.einsum('abc,adc->abd', p_i, p_idlogZ_dvi)
        dlogZt_dKuu_via_vi = temp1 + temp2 + temp3
        dlogZt_dKuu = np.sum(dlogZt_dKuu_via_mi + dlogZt_dKuu_via_vi, axis=0)

        dlogZt_dKfu_via_mi = dlogZt_dmiKuuinvMcav
        dlogZt_dKfu_via_vi = 2 * dlogZ_dvi[:, self.newaxis, :] * (-p_i + KuuinvVcavKuuinvKufi)
        dlogZt_dKfu = dlogZt_dKfu_via_mi + dlogZt_dKfu_via_vi
        dlogZt_dsf = (2*np.sum(dlogZt_dKfu * k_i) 
            + 2*np.sum(dlogZ_dvi*np.exp(2*self.sf)))
        ls2 = np.exp(2*self.ls)
        ones_M = np.ones((self.minibatch_size, self.M))
        ones_D = np.ones((self.minibatch_size, self.D))
        xi_minus_zu = np.einsum('km,kd->kmd', ones_M, Xbatch) - self.zu
        
        temp1 = np.einsum('kma,kd->kmd', k_i, ones_D) * 0.5 * xi_minus_zu**2
        dlogZt_dls = 2.0*np.sum(dlogZt_dKfu * temp1) / ls2
        temp2 = xi_minus_zu * np.einsum('km,d->kmd', ones_M, 1.0 / ls2 )
        dlogZt_dzu = np.sum(np.einsum('kma,kd->kmd', dlogZt_dKfu * k_i, ones_D) * temp2, axis=0)

        dlogZt_dsn = 0
        for i in range(m_si_i.shape[0]):
            dlogZt_dsn += self.dlogZtilted_dsn(ybatch[i], m_si_i[i], 
                v_si_ii[i], self.alpha)

        self.log_lik = log_lik

        # compute the gradients
        Vmm = V + np.outer(m, m)
        S = - self.Kuuinv + np.dot(
            self.Kuuinv, np.dot(Vmm, self.Kuuinv))
        S = S + 2*scale_logZtilted * dlogZt_dKuu
        dhyp = d_trace_MKzz_dhypers(2*self.ls, 2*self.sf, self.zu, S, self.Kuu)
        grads = {
            'ls': dhyp[1] + scale_logZtilted * dlogZt_dls,
            'sf': dhyp[0] + scale_logZtilted * dlogZt_dsf,
            'sn': scale_logZtilted * dlogZt_dsn, 
            'zu': dhyp[2]/2 + scale_logZtilted * dlogZt_dzu} 
        return log_lik, grads

    def approximate_parallel(
            self, indices, beta_0=None, gamma_0=None, mean_EP_0=None,
            variance_EP_0=None, write=False):
        """Approximate with parallel PEP."""
        (beta, gamma, mean_EP, variance_EP, log_lik, grads,
        containers, error) = self._approximate_parallel_initiate(
        beta_0, gamma_0, mean_EP_0, variance_EP_0)
        (betas, gammas, mean_EPs, variance_EPs) = containers

        ## minibatch
        # Kfu = self.Kfu[indices, :]
        # KuuinvKuf = self.KuuinvKuf[:, indices]
        # Kff_diag = self.Kfdiag[indices]

        # Full dataset
        Kfu = self.Kfu
        KuuinvKuf = self.KuuinvKuf
        Kff_diag = self.Kfdiag

        # perform parallel updates
        # deletion
        p_i = KuuinvKuf[:, :, np.newaxis].transpose((1, 0, 2))
        k_i = Kfu[:, :, np.newaxis] 
        k_ii = Kff_diag[:, np.newaxis]

        gamma_new_axis = gamma[:, np.newaxis]
        h_si = p_i - np.einsum('ab,kbc->kac', beta, k_i)
        variance_i_ori = variance_EP[indices, :]
        variance_i = variance_i_ori[:, :, np.newaxis]
        mean_i_ori = mean_EP[indices, :]
        mean_i = mean_i_ori[:, :, np.newaxis]
        dlogZd_dmi2 = 1.0 / (variance_i / self.alpha - 
            np.sum(k_i * h_si, axis=1, keepdims=True))
        dlogZd_dmi = -dlogZd_dmi2 * (mean_i - 
            np.sum(k_i * gamma_new_axis, axis=1, keepdims=True))
        hd1 = h_si * dlogZd_dmi
        hd2h = np.einsum('abc,adc->abd', h_si, h_si) * dlogZd_dmi2
        gamma_si = gamma_new_axis + hd1
        beta_si = beta - hd2h

        # projection
        h = p_i - np.einsum('abc,acd->abd', beta_si, k_i)
        m_si_i = np.einsum('abc,abc->ac', k_i, gamma_si)
        v_si_ii = k_ii - np.einsum('abc,abd,adc->ac', k_i, beta_si, k_i)

        # ## Ordinal likelihood
        # cutpoints_tplus1s = self.cutpoints_tplus1s[indices, np.newaxis]
        # cutpoints_ts = self.cutpoints_ts[indices, np.newaxis]
        # dlogZ_dmi = ordinal_dlogZtilted_dm_vector(
        #     cutpoints_tplus1s, cutpoints_ts, self.noise_std,
        #     m_si_i, v_si_ii,
        #     self.alpha, self.gauss_hermite_points)
        # dlogZ_dmi2 = ordinal_dlogZtilted_dm2_vector(
        #     cutpoints_tplus1s, cutpoints_ts, self.noise_std,
        #     m_si_i, v_si_ii,
        #     self.alpha, self.gauss_hermite_points)
        # dlogZ_dmi = dlogZ_dmi.reshape(-1, 1)
        # dlogZ_dmi2 = dlogZ_dmi2.reshape(-1, 1)

        # Bernoulli likelihood
        ybatch = (2 * self.y_train[indices, np.newaxis]) - 1
        dlogZ_dmi = probit_dlogZtilted_dm_vector(ybatch, m_si_i, v_si_ii,
            self.alpha, self.gauss_hermite_points, self.noise_variance)
        dlogZ_dmi2 = probit_dlogZtilted_dm2_vector(ybatch, m_si_i, v_si_ii,
            self.alpha, self.gauss_hermite_points, self.noise_variance)
        dlogZ_dmi = dlogZ_dmi.reshape(-1, 1)
        dlogZ_dmi2 = dlogZ_dmi2.reshape(-1, 1)

        # # TODO: SS
        # ybatch = (2 * self.y_train[indices, np.newaxis]) - 1
        # dlogZ_dmi = np.zeros(m_si_i.shape)
        # dlogZ_dmi2 = np.zeros(m_si_i.shape)
        # #dlogZ_dvi = np.zeros(m_si_i.shape)
        # #logZtilted = np.zeros(m_si_i.shape)

        # for i in range(len(indices)):
        #     m_ii = m_si_i[i, 0]
        #     v_ii = v_si_ii[i, 0]
        #     y_ii = ybatch[i]

        #     # logZtilted[i] = probit_logZtilted(
        #     #     y_ii, m_ii, v_ii, self.alpha, self.gauss_hermite_points,
        #     #     self.noise_std)
        #     dlogZ_dmi[i] = probit_dlogZtilted_dm(
        #         y_ii, m_ii, v_ii, self.alpha, self.gauss_hermite_points,
        #         self.noise_std)
        #     dlogZ_dmi2[i] = probit_dlogZtilted_dm2(
        #         y_ii, m_ii, v_ii, self.alpha, self.gauss_hermite_points,
        #         self.noise_std)
        #     # dlogZ_dvi[i] = probit_dlogZtilted_dv(
        #     #     y_ii, m_ii, v_ii, self.alpha, self.gauss_hermite_points)

        var_i_new = -1.0 / dlogZ_dmi2 - np.sum(k_i * h, axis=1)
        mean_i_new = m_si_i - dlogZ_dmi / dlogZ_dmi2

        var_new_parallel = 1 / (1 / var_i_new + 1 / variance_i_ori * (
            1 - self.alpha))
        mean_div_var_i_new = (mean_i_new / var_i_new + 
            mean_i_ori / variance_i_ori * (1 - self.alpha))

        mean_new_parallel = mean_div_var_i_new * var_new_parallel

        rho = 0.5 # damped - more numerically stable in some circumstances
        # rho = 1.0  # undamped - probably best. What about underdamped tho?
        
        n1_new = 1.0 / var_new_parallel
        n2_new = mean_new_parallel / var_new_parallel

        n1_ori = 1.0 / variance_i_ori
        n2_ori = mean_i_ori / variance_i_ori

        n1_damped = rho * n1_new + (1.0 - rho) * n1_ori
        n2_damped = rho * n2_new + (1.0 - rho) * n2_ori

        var_new_parallel = 1.0 / n1_damped
        mean_new_parallel = var_new_parallel * n2_damped 

        if np.any(var_new_parallel < 0):
            # skip this update
            error = np.inf
            print("SKIP")
        else:
            # update means and variances
            mean_EP[indices, :] = mean_new_parallel
            variance_EP[indices, :] = var_new_parallel
            # update gamma and beta
            # TODO: not sure why it requires a matrix inverse at every step
            # TODO: why necessary to calculate m, V here?
            (gamma, beta, *_) = self._update_posterior(mean_EP, variance_EP)
            diff_mean = mean_new_parallel[:, 0] - mean_i_ori[:, 0]
            error = (diff_mean.T @ diff_mean)**2
            if write:
                # log_lik, grads = self._compute_logZ_parallel()
                grads = 0
        # except (RuntimeWarning, np.linalg.linalg.LinAlgError):
        #         print("exception: ignore this update")
        #         mean_new_parallel = mean_i_ori
        #         var_new_parallel = variance_i_ori
        #         error = True
        # need to return m, V as well. something confusing about this.
        return (error, beta, gamma, mean_EP, variance_EP, log_lik, grads)

    def approximate_sequential(
            self, indices, beta_0=None, gamma_0=None,
            mean_EP_0=None, variance_EP_0=None, write=False):
        """
        Estimating the posterior means and posterior covariance (and marginal
        likelihood) via Expectation propagation iteration as written in
        Appendix B Chu, Wei & Ghahramani, Zoubin. (2005). Gaussian Processes
        for Ordinal Regression.. Journal of Machine Learning Research. 6.
        1019-1041.

        EP does not attempt to learn a posterior distribution over
        hyperparameters, but instead tries to approximate
        the joint posterior given some hyperparameters. The hyperparameters
        have to be optimized with model selection step.

        :arg indices: The set of indices of the data in this swipe.
            Could be e.g., a minibatch, the whole dataset.
        :type indices: :class:`numpy.ndarray`
        :arg posterior_mean_0: The initial state of the approximate posterior
            mean (N,). If `None` then initialised to zeros, default `None`.
        :type posterior_mean_0: :class:`numpy.ndarray`
        :arg posterior_cov_0: The initial state of the posterior covariance
            (N, N). If `None` then initialised to prior covariance,
            default `None`.
        :type posterior_cov_0: :class:`numpy.ndarray`
        :arg mean_EP_0: The initial state of the individual (site) mean (N,).
            If `None` then initialised to zeros, default `None`.
        :type mean_EP_0: :class:`numpy.ndarray`
        :arg precision_EP_0: The initial state of the individual (site)
            variance (N,). If `None` then initialised to zeros, default `None`.
        :type precision_EP_0: :class:`numpy.ndarray`
        :arg amplitude_EP_0: The initial state of the individual (site)
            amplitudes (N,). If `None` then initialised to ones, default
            `None`.
        :type amplitude_EP_0: :class:`numpy.ndarray`
        :arg bool fix_hyperparameters: Must be `True`, since the hyperparameter
            approximate posteriors are of the hyperparameters are not
            calculated in this EP approximation.
        :arg bool write: Boolean variable to compute and store the gradient
            of the tilted distribution with respect to the hyperparameters
            and the log normalizer of interest, logZ. If set to "True", the
            method will output non-empty logZtilted and dlogZ_cavity_mean_n.

            containers of evolution of the statistics over the steps.
            If set to "False", statistics will not be written and those
            containers will remain empty.
        :return: approximate posterior mean and covariances.
        :rtype: (8, ) tuple of :class:`numpy.ndarrays` of the approximate
            posterior means, other statistics and tuple of lists of per-step
            evolution of those statistics.
        """
        (beta, gamma, mean_EP, variance_EP, log_lik, grads_logZtilted,
            containers, error) = self._approximate_initiate(
            beta_0, gamma_0, mean_EP_0, variance_EP_0)
        (betas, gammas, mean_EPs, variance_EPs) = containers
        for index in indices:
            x_i = self.X_train[index]
            y_i = 2 * self.y_train[index] - 1
            p_i = self.KuuinvKuf[:, index]
            k_i = self.Kfu[index, :]
            K_ii = self.Kfdiag[index]
            variance_EP_n_old = variance_EP[index]
            mean_EP_n_old = mean_EP[index]
            (beta_si, gamma_si)= self._delete(
                p_i, k_i, self.alpha, beta, gamma,
                mean_EP_n_old, variance_EP_n_old)
            (h, m_si_i, v_si_ii, dlogZ_dmi, dlogZ_dmi2, beta_new,
                    gamma_new) = self._project(
                y_i, p_i, k_i, self.alpha, beta_si, gamma_si, K_ii)
            mean_EP_n, variance_EP_n = self._include(
                h, m_si_i, dlogZ_dmi, dlogZ_dmi2, p_i, k_i, self.alpha,
                mean_EP_n_old, variance_EP_n_old)
            #diff = variance_EP_n - variance_EP_n_old
            if variance_EP_n > 0.0:
                # Update EP parameters
                error += (mean_EP_n - mean_EP_n_old)**2
                variance_EP[index] = variance_EP_n
                mean_EP[index] = mean_EP_n
                beta = beta_new
                gamma = gamma_new
                if write:
                    logZtilted, dlogZtilted, phi_cav = self._compute_logZ(
                        p_i, self.alpha, beta_si, gamma_si,
                        x_i, y_i, k_i, m_si_i, v_si_ii, dlogZ_dmi)
                    log_lik += logZtilted + phi_cav
                    grads_logZtilted += dlogZtilted
            else:
                pass
                ############### Update them anyway. There is an issue with stability here possibly.
                # Update EP parameters
                # error += (diff**2
                #           + (mean_EP_n - mean_EP_n_old)**2)
                # variance_EP[index] = variance_EP_n
                # mean_EP[index] = mean_EP_n
                # beta = beta_new
                # gamma = gamma_new
                ###############
                # if variance_EP_n < 0.0:
                #     print(
                #         "Skip {}, v_new={}, v_old={}.\n".format(
                #         index, variance_EP_n, variance_EP_n_old))
        containers = (betas, gammas, mean_EPs, variance_EPs)
        return (error, beta, gamma, mean_EP, variance_EP,
                log_lik, grads_logZtilted)

    def approximate_posterior(
            self, phi, trainables, steps, verbose=False,
            return_reparameterised=None,
            beta_0=None, gamma_0=None,
            mean_EP_0=None, variance_EP_0=None):
        """
        Optimisation routine for hyperparameters.

        :arg phi: (log-)hyperparameters to be optimised.
        :type phi:
        :arg trainables:
        :type trainables:
        :arg steps:
        :type steps:
        :arg posterior_mean_0:
        :type posterior_mean_0:
        :arg return_reparameterised:
        :type return_reparameterised:
        :arg posterior_cov_0:
        :type posterior_cov_0:
        :arg mean_EP_0:
        :type mean_EP_0:
        :arg precision_EP_0:
        :type precision_EP_0:
        :arg amplitude_EP_0:
        :type amplitude_EP_0:
        :arg bool write:
        :arg bool verbose:
        :return: fx the objective and gx the objective gradient
        """
        # Update prior covariance and get hyperparameters from phi
        (intervals, error, iteration, gx_where,
        gx) = self._hyperparameter_training_step_initialise(
            phi, trainables, verbose=verbose)
        beta = beta_0
        gamma = gamma_0
        mean_EP = mean_EP_0
        variance_EP = variance_EP_0
        # random permutation of data
        indices = np.arange(self.N)
        while error / (steps * self.N) > self.tolerance2:
            iteration += 1
            (error, beta, gamma, mean_EP, variance_EP,
                log_lik, grads) = self.run_pep_parallel(
            indices, steps, beta=beta, gamma=gamma,
            mean_EP=mean_EP, variance_EP=variance_EP, write=False)
            print("{}/iterations, error={}".format(iteration, error))
        # Compute posterior TODO: does it need to be done twice?
        (posterior_mean, posterior_cov) = self._compute_posterior(
            self.Kuu, gamma, beta)
        fx = 0
        if return_reparameterised is True:
            return fx, gx, gamma, (beta, True)
        elif return_reparameterised is False:
            return fx, gx, posterior_mean, (posterior_cov, False)
        elif return_reparameterised is None:
            fx = self.objective(self.N, self.alpha, self.minibatch_size,
                posterior_mean, posterior_cov, log_lik)
            if self.kernel._ARD:
                gx = np.zeros(1 + self.J - 1 + 1 + self.D)
            else:
                gx = np.zeros(1 + self.J - 1 + 1 + 1)
            gx = self.objective_gradient(
                gx, trainables)
            gx = gx[gx_where]
            if verbose:
                print(
                "\ncutpoints={}, theta={}, noise_variance={}, variance={},"
                "\nfunction_eval={}, \nfunction_grad={}".format(
                    self.cutpoints, self.kernel.theta, self.noise_variance,
                    self.kernel.variance, fx, gx))
            return fx, gx

    def approximate_posterior_(
            self, phi, trainables, steps, verbose=False,
            return_reparameterised=None, beta_0=None, gamma_0=None,
            mean_EP_0=None, variance_EP_0=None):
        """
        Optimisation routine for hyperparameters.

        :arg phi: (log-)hyperparameters to be optimised.
        :type phi:
        :arg trainables:
        :type trainables:
        :arg steps:
        :type steps:
        :arg posterior_mean_0:
        :type posterior_mean_0:
        :arg return_reparameterised:
        :type return_reparameterised:
        :arg posterior_cov_0:
        :type posterior_cov_0:
        :arg mean_EP_0:
        :type mean_EP_0:
        :arg precision_EP_0:
        :type precision_EP_0:
        :arg amplitude_EP_0:
        :type amplitude_EP_0:
        :arg bool write:
        :arg bool verbose:
        :return: fx the objective and gx the objective gradient
        """
        # Update prior covariance and get hyperparameters from phi
        (intervals, error, iteration, gx_where,
        gx) = self._hyperparameter_training_step_initialise(
            phi, trainables, verbose=verbose)
        beta = beta_0
        gamma = gamma_0
        mean_EP = mean_EP_0
        variance_EP = variance_EP_0
        # random permutation of data
        indices = np.arange(self.N)
        while error / (steps * self.N) > self.tolerance2:
        #for _ in range(10):
            iteration += 1
            (error, beta, gamma, mean_EP, variance_EP,
                log_lik, grads_logZtilted) = self.run_pep_sequential(
            indices, steps, beta=beta, gamma=gamma,
            mean_EP=mean_EP, variance_EP=variance_EP, write=False)
            print("{}/iterations, error={}".format(iteration, error))
        # TODO: Why not just directly calculate gradients given states
        # TODO: A: because it requires a whole loop
        # Compute gradients of the hyperparameters
        # (error, beta, gamma, mean_EP, variance_EP,
        #         log_lik, grads_logZtilted) = self.run_pep_sequential(
        #     indices, steps, beta=beta, gamma=gamma,
        #     mean_EP=mean_EP, variance_EP=variance_EP, write=True)
        # Compute posterior TODO: does it need to be done twice?
        fx = 0
        (posterior_mean, posterior_cov) = self._compute_posterior(
            self.Kuu, gamma, beta)
        if return_reparameterised is True:
            return fx, gx, gamma, (beta, True)
        elif return_reparameterised is False:
            return fx, gx, posterior_mean, (posterior_cov, False)
        elif return_reparameterised is None:
            fx = self.objective(self.N, self.alpha, self.minibatch_size,
                posterior_mean, posterior_cov, log_lik)
            if self.kernel._ARD:
                gx = np.zeros(1 + self.J - 1 + 1 + self.D)
            else:
                gx = np.zeros(1 + self.J - 1 + 1 + 1)
            gx = self.objective_gradient(
                gx, trainables)
            gx = gx[gx_where]
            if verbose:
                print(
                    "\ncutpoints={}, noise_variance={}, "
                    "theta={}\nfunction_eval={}".format(
                        self.cutpoints, self.noise_variance,
                        self.kernel.theta, fx))
            return fx, gx

    def objective(
            self, N, alpha, minibatch_size,
            posterior_mean, posterior_cov, log_lik):
        """
        Calculate fx, the variational lower bound of the log marginal
        likelihood at the EP equilibrium.

        .. math::
                \mathcal{F(\theta)} =,

            where :math:`F(\theta)` is the PEP approximation of the log
            marginal likelihood at the PEP equilibrium,
            :math:`K`. #TODO

        :arg weight: 
        :arg precision:
        :arg L_cov:
        :arg Z:

        :returns: fx
        :rtype: float
        """
        scale_logZ_tilted = N * 1.0 / minibatch_size / alpha
        log_lik = log_lik * scale_logZ_tilted
        phi_pos = self._compute_phi_mvg(posterior_mean, posterior_cov)
        phi_prior = self._compute_phi_mvg(
            np.zeros(posterior_mean.shape), self.Kuu)
        scale_post = -N * 1.0 / alpha + 1.0
        log_lik += scale_post * phi_pos - phi_prior
        return log_lik

    def objective_gradient(self, gx, trainables):
        """
        Calculate gx, the jacobian of the variational lower bound of the
        log marginal likelihood at the EP equilibrium.

        .. math::
                \mathcal{\frac{\partial F(\theta)}{\partial \theta}}

            where :math:`F(\theta)` is the approximate log marginal likelihood
            at the EP equilibrium,
        """
        if trainables is not None:
            # Update gx
            if trainables[0]:
                gx[0] = 0
            # For gx[1] -- \b_1
            if trainables[1]:
                gx[1] = 0
            # For gx[2] -- ln\Delta^r
            for j in range(2, self.J):
                if trainables[j]:
                    gx[j] = 0
            # For gx[self.J] -- variance
            if trainables[self.J]:
                # For gx[self.J] -- s
                gx[self.J] = 0
            # For gx[self.J + 1] -- theta
            if self.kernel._ARD:
                for d in range(self.D):
                    if trainables[self.J + 1][d]:
                        gx[self.J + 1 + d] = 0
            else:
                if trainables[self.J + 1]:
                    gx[self.J + 1] = 0
        return -gx


class LaplaceGP(Approximator):
    """
    A GP classifier for ordinal likelihood using the Laplace
    approximation.

    Inherits the Approximator ABC.

    Evidence maximization algorithm as written in Appendix A
    Chu, Wei & Ghahramani, Zoubin. (2005). Gaussian Processes for Ordinal
    Regression.. Journal of Machine Learning Research. 6. 1019-1041.

    This class allows users to define a classification problem and get
    predictions using approximate Bayesian inference. It is for ordinal
    likelihood.

    For this a :class:`probit.kernels.Kernel` is required for the Gaussian
    Process.
    """
    def __repr__(self):
        """
        Return a string representation of this class, used to import the class
        from the string.
        """
        return "LaplaceGP"

    def __init__(
            self, cutpoints, noise_variance, *args, **kwargs):
        """
        Create an :class:`LaplaceGP` Approximator object.

        :arg cutpoints: (J + 1, ) array of the cutpoints.
        :type cutpoints: :class:`numpy.ndarray`.
        :arg float noise_variance: Initialisation of noise variance. If `None`
            then initialised to one, default `None`.

        :returns: An :class:`EPGP` object.
        """
        super().__init__(*args, **kwargs)
        # Initiate hyperparameters
        self.hyperparameters_update(
            cutpoints=cutpoints, noise_variance=noise_variance)

    def _approximate_initiate(
            self, posterior_mean_0=None):
        """
        Initialise the Approximator.

        Need to make sure that the prior covariance is changed!

        :arg int steps: The number of steps in the Approximator.
        :arg posterior_mean_0: The initial state of the posterior mean (N,). If
             `None` then initialised to zeros, default `None`.
        :type posterior_mean_0: :class:`numpy.ndarray`
        :arg psi_0: Initialisation of hyperhyperparameters. If `None`
            then initialised to ones, default `None`.
        :type psi_0: :class:`numpy.ndarray` or float
        :return: Containers for the approximate posterior means of parameters and
            hyperparameters.
        :rtype: (12,) tuple.
        """
        if posterior_mean_0 is None:
            posterior_mean_0 = self.cutpoints_ts.copy()
            posterior_mean_0[self.indices_where_0] = self.cutpoints_tplus1s[
                self.indices_where_0]
        error = 0.0
        posterior_means = []
        containers = (posterior_means)
        return (posterior_mean_0, containers, error)

    def approximate(
            self, steps, posterior_mean_0=None, write=False):
        """
        Estimating the posterior means and posterior covariance (and marginal
        likelihood) via Laplace approximation via Newton-Raphson iteration as
        written in
        Appendix A Chu, Wei & Ghahramani, Zoubin. (2005). Gaussian Processes
        for Ordinal Regression.. Journal of Machine Learning
        Research. 6. 1019-1041.

        Laplace imposes an inverse covariance for the approximating Gaussian
        equal to the negative Hessian of the log of the target density.

        :arg int steps: The number of iterations the Approximator takes.
        :arg posterior_mean_0: The initial state of the approximate posterior
            mean (N,). If `None` then initialised to zeros, default `None`.
        :type posterior_mean_0: :class:`numpy.ndarray`
        :arg bool write: Boolean variable to store and write arrays of
            interest. If set to "True", the method will output non-empty
            containers of evolution of the statistics over the steps.
            If set to "False", statistics will not be written and those
            containers will remain empty.
        :return: convergence error, the regression weights and
            approximate posterior mean. Containers for write values.
        :rtype: (8, ) tuple of :class:`numpy.ndarrays` of the approximate
            posterior means, other statistics and tuple of lists of per-step
            evolution of those statistics.
        """
        (posterior_mean, containers, error) = self._approximate_initiate(
            posterior_mean_0)
        (posterior_means) = containers
        for _ in trange(1, 1 + steps,
                        desc="Laplace GP approximator progress",
                        unit="iterations", disable=True):
            (error, weight, precision, cov, log_det_cov,
                    posterior_mean) = update_posterior_LA(
                self.noise_std, self.noise_variance, posterior_mean,
                self.cutpoints_ts, self.cutpoints_tplus1s, self.K, self.N,
                self.upper_bound, self.upper_bound2)
            if write is True:
                posterior_means.append(posterior_mean)
        containers = (posterior_means)
        return (error, weight, precision, cov, log_det_cov, posterior_mean,
            containers)

    def approximate_posterior(
            self, phi, trainables, steps, verbose=False,
            return_reparameterised=None, posterior_mean_0=None):
        """
        Newton-Raphson procedure for convex optimization to find MAP point and
        curvature.

        :arg phi: (log-)hyperparameters to be optimised.
        :type phi:
        :arg trainables:
        :type trainables:
        :arg steps:
        :type steps:
        :arg posterior_mean_0:
        :type posterior_mean_0:
        :arg bool write:
        :arg bool verbose:
        :return:
        """
        # Update prior covariance and get hyperparameters from phi
        (intervals, error, iteration, gx_where,
                gx) = self._hyperparameter_training_step_initialise(
            phi, trainables, verbose=verbose)
        posterior_mean = posterior_mean_0
        while error / steps > self.tolerance:
            iteration += 1
            (error, weight, precision, cov, log_det_cov, posterior_mean,
                    containers) = self.approximate(
                steps, posterior_mean_0=posterior_mean, write=False)
            if verbose:
                print("({}), error={}".format(iteration, error))
        (weight, precision,
        w1, w2, g1, g2, v1, v2, q1, q2,
        L_cov, cov, Z, log_det_cov) = compute_weights(
            posterior_mean, self.cutpoints_ts, self.cutpoints_tplus1s,
            self.noise_std, self.noise_variance,
            self.upper_bound, self.upper_bound2, self.N, self.K)
        fx = objective(weight, posterior_mean, precision, L_cov, Z)
        gx = objective_gradient(
            gx, intervals, w1, w2, g1, g2, v1, v2, q1, q2, cov, weight,
            precision, self.y_train, trainables, self.K,
            self.partial_K_theta, self.partial_K_variance,
            self.noise_std, self.noise_variance,
            self.kernel.theta, self.kernel.variance,
            self.N, self.J, self.D, self.kernel._ARD)
        gx = gx[gx_where]
        if return_reparameterised is True:
            return fx, gx, weight, (cov, True)
        if return_reparameterised is False:
            posterior_covariance_ = posterior_covariance(
                self.K, cov, precision)
<<<<<<< HEAD
            return fx, gx, log_det_cov, weight, precision, posterior_mean, (
                posterior_covariance, False)
        elif return_reparameterised is None:
=======
            return None, None, log_det_cov, weight, precision, posterior_mean, (
                posterior_covariance_, False)
        elif return_reparameterised is None:
            (weight, precision,
            w1, w2, g1, g2, v1, v2, q1, q2,
            L_cov, cov, Z, log_det_cov) = compute_weights_LA(
                posterior_mean, self.cutpoints_ts, self.cutpoints_tplus1s,
                self.noise_std, self.noise_variance,
                self.upper_bound, self.upper_bound2, self.N, self.K)
            fx = objective_LA(weight, posterior_mean, precision, L_cov, Z)
            gx = objective_gradient_LA(
                gx, intervals, w1, w2, g1, g2, v1, v2, q1, q2, cov, weight,
                precision, self.y_train, trainables, self.K,
                self.partial_K_theta, self.partial_K_variance,
                self.noise_std, self.noise_variance,
                self.kernel.theta, self.kernel.variance,
                self.N, self.J, self.D, self.kernel._ARD)
            gx = gx[gx_where]
>>>>>>> aa9b2c46
            if verbose:
                print(
                "\ncutpoints={}, theta={}, noise_variance={}, variance={},"
                "\nfunction_eval={}, \nfunction_grad={}".format(
                    self.cutpoints, self.kernel.theta, self.noise_variance,
                    self.kernel.variance, fx, gx))
            return fx, gx


class InvalidApproximator(Exception):
    """An invalid approximator has been passed to `PseudoMarginal`"""

    def __init__(self, approximator):
        """
        Construct the exception.

        :arg kernel: The object pass to :class:`PseudoMarginal` as the approximator
            argument.
        :rtype: :class:`InvalidApproximator`
        """
        message = (
            f"{approximator} is not an instance of"
            "probit.approximators.Approximator"
        )

        super().__init__(message)<|MERGE_RESOLUTION|>--- conflicted
+++ resolved
@@ -2651,12 +2651,12 @@
                 print("({}), error={}".format(iteration, error))
         (weight, precision,
         w1, w2, g1, g2, v1, v2, q1, q2,
-        L_cov, cov, Z, log_det_cov) = compute_weights(
+        L_cov, cov, Z, log_det_cov) = compute_weights_LA(
             posterior_mean, self.cutpoints_ts, self.cutpoints_tplus1s,
             self.noise_std, self.noise_variance,
             self.upper_bound, self.upper_bound2, self.N, self.K)
-        fx = objective(weight, posterior_mean, precision, L_cov, Z)
-        gx = objective_gradient(
+        fx = objective_LA(weight, posterior_mean, precision, L_cov, Z)
+        gx = objective_gradient_LA(
             gx, intervals, w1, w2, g1, g2, v1, v2, q1, q2, cov, weight,
             precision, self.y_train, trainables, self.K,
             self.partial_K_theta, self.partial_K_variance,
@@ -2669,30 +2669,9 @@
         if return_reparameterised is False:
             posterior_covariance_ = posterior_covariance(
                 self.K, cov, precision)
-<<<<<<< HEAD
-            return fx, gx, log_det_cov, weight, precision, posterior_mean, (
-                posterior_covariance, False)
-        elif return_reparameterised is None:
-=======
             return None, None, log_det_cov, weight, precision, posterior_mean, (
                 posterior_covariance_, False)
         elif return_reparameterised is None:
-            (weight, precision,
-            w1, w2, g1, g2, v1, v2, q1, q2,
-            L_cov, cov, Z, log_det_cov) = compute_weights_LA(
-                posterior_mean, self.cutpoints_ts, self.cutpoints_tplus1s,
-                self.noise_std, self.noise_variance,
-                self.upper_bound, self.upper_bound2, self.N, self.K)
-            fx = objective_LA(weight, posterior_mean, precision, L_cov, Z)
-            gx = objective_gradient_LA(
-                gx, intervals, w1, w2, g1, g2, v1, v2, q1, q2, cov, weight,
-                precision, self.y_train, trainables, self.K,
-                self.partial_K_theta, self.partial_K_variance,
-                self.noise_std, self.noise_variance,
-                self.kernel.theta, self.kernel.variance,
-                self.N, self.J, self.D, self.kernel._ARD)
-            gx = gx[gx_where]
->>>>>>> aa9b2c46
             if verbose:
                 print(
                 "\ncutpoints={}, theta={}, noise_variance={}, variance={},"
