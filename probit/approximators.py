--- conflicted
+++ resolved
@@ -7,24 +7,10 @@
     check_cutpoints,
     read_array,
     posterior_covariance,
-<<<<<<< HEAD
-    norm_z_pdf, norm_cdf,
-    truncated_norm_normalising_constant,
-    fromb_t1_vector, fromb_t2_vector, fromb_t3_vector, fromb_t4_vector,
-    fromb_t5_vector,
-    probit_logZtilted, probit_dlogZtilted_dm, probit_dlogZtilted_dm2,
-    probit_logZtilted_vector, probit_dlogZtilted_dm_vector,
-    probit_dlogZtilted_dm2_vector,
-    ordinal_dlogZtilted_dm_vector,
-    ordinal_dlogZtilted_dm2_vector,
-    probit_dlogZtilted_dv, probit_dlogZtilted_dsn, d_trace_MKzz_dhypers)
-from scipy.linalg import cho_solve, cho_factor, solve_triangular
-=======
     norm_cdf,
     truncated_norm_normalising_constant)
 
 # Change probit.<linalg backend>.<Approximator>, as appropriate
->>>>>>> 23374ef5
 from probit.jax.Laplace import (update_posterior_LA,
     compute_weights_LA, objective_LA, objective_gradient_LA)
 from probit.numpy.VB import (update_posterior_mean_VB,
