--- conflicted
+++ resolved
@@ -136,22 +136,17 @@
             grad_log_likelihood = grad(log_likelihood)
         if hessian_log_likelihood is None:  # Try JAX grad
             hessian_log_likelihood = grad(lambda f, y, x: grad(log_likelihood)(f, y, x))
-<<<<<<< HEAD
-            print("hessian_log_likelihood shape:", type(hessian_log_likelihood))
-=======
-
-        # TODO: cleaner implementation in case functions don't take bounds
+
+        # TODO: check this implementation
         grad_log_likelihood_bounded = lambda f, y, lp: grad_log_likelihood(f, y, lp, 
             self.upper_bound, self.upper_bound2, self.upper_bound3)
 
         hessian_log_likelihood_bounded = lambda f, y, lp: hessian_log_likelihood(f, y, lp, 
             self.upper_bound, self.upper_bound2, self.upper_bound3)
         
->>>>>>> 5cb58314
         self.log_likelihood= jit(vmap(log_likelihood, in_axes=(0, 0, None), out_axes=(0)))
         self.grad_log_likelihood = jit(vmap(grad_log_likelihood_bounded, in_axes=(0, 0, None), out_axes=(0)))
         self.hessian_log_likelihood = jit(vmap(hessian_log_likelihood_bounded, in_axes=(0, 0, None), out_axes=(0)))
-
         # Get data and calculate the prior
         if data is not None:
             X_train, y_train = data
