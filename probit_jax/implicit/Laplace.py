from cmath import inf
import lab.jax as B
<<<<<<< HEAD
=======
import jax
from jax import grad, jit, vmap
import jax.numpy as jnp
>>>>>>> cf3db9cf
from math import inf
from probit_jax.lab.utilities import (
    probit_likelihood, matrix_inverse)  # TODO: temp


# TODO delete weight
def weight(cutpoints_ts, cutpoints_tplus1s, noise_std, posterior_mean,
        upper_bound, upper_bound2):
    (Z, norm_pdf_z1s, norm_pdf_z2s, z1s, z2s,
        _, _) = probit_likelihood(
            cutpoints_ts, cutpoints_tplus1s, noise_std, posterior_mean,
            upper_bound=upper_bound, upper_bound2=upper_bound2)
    return ((norm_pdf_z1s - norm_pdf_z2s) / Z / noise_std,
        Z, norm_pdf_z1s, norm_pdf_z2s, z1s, z2s)


def f_LA(prior_parameters, likelihood_parameters, prior, grad_log_likelihood, hessian_log_likelihood, posterior_mean, data):
    K = B.dense(prior(prior_parameters)(data[0]))
    return K @ grad_log_likelihood(posterior_mean, data[1], likelihood_parameters)
<<<<<<< HEAD
=======

# # This cannot be correct
# def f_LA(prior_parameters, likelihood_parameters, prior, grad_log_likelihood, hessian_log_likelihood, posterior_mean, data):
#     K = B.dense(prior(prior_parameters)(data[0]))
#     return K @ linear_solve(B.diag(-hessian_log_likelihood(
#         posterior_mean, data[1], likelihood_parameters)) + K,
#         posterior_mean + grad_log_likelihood(posterior_mean, data[1], likelihood_parameters))


# def f_LA(prior_parameters, likelihood_parameters, prior, grad_log_likelihood,
#         hessian_log_likelihood, posterior_mean, data):
#     # w is grad negative log likelihood. Is it possible to use vmap and still parameterize it,
#     # and take gradients wrt to f. Would it be best to do this via grad or vjp?
#     # TODO: test how scales with data when jitted, less memory intensive?
#     # When wanting to differentiate through this, what to keep as static args?
#     # Maybe put things as static args and let JAX recompile when it wants.
#     #jitted-functions cannot have functions as arguments
#     # so dlikelihood_df and K must be static
#     K = B.dense(prior(prior_parameters)(data[0]))
#     return - K @ grad_log_likelihood(posterior_mean, data[1], likelihood_parameters)
>>>>>>> cf3db9cf


# TODO work out what for
# Can either define a fixed_point method fwd_solve using this jacobian or
# define it implicitly by using f_LA and Newton's method
def jacobian_LA(posterior_mean, noise_std, cutpoints_ts, cutpoints_tplus1s,
        K, N, upper_bound=None, upper_bound2=None):
    w, Z, norm_pdf_z1s, norm_pdf_z2s, z1s, z2s = weight(
        cutpoints_ts, cutpoints_tplus1s, noise_std, posterior_mean,
        upper_bound, upper_bound2)
    # This is not for numerical stability, it is mathematically correct
    z1s = B.where(z1s == -inf, 0.0, z1s)
    z1s = B.where(z1s == inf, 0.0, z1s)
    z2s = B.where(z2s == -inf, 0.0, z2s)
    z2s = B.where(z2s == inf, 0.0, z2s)
    precision  = w**2 + (
        z2s * norm_pdf_z2s - z1s * norm_pdf_z1s
        ) / Z / noise_std**2
    cov, L_cov = matrix_inverse(K + B.diag(1. / precision), N)
    return cov, L_cov


def objective_LA(prior_parameters, likelihood_parameters, prior,
        log_likelihood, grad_log_likelihood, hessian_log_likelihood, posterior_mean, data):
    precision = -hessian_log_likelihood(posterior_mean, data[1], likelihood_parameters) + 1e-8
    L_cov = B.cholesky(prior(prior_parameters)(data[0]) + B.diag(1./ precision))

    return (
        - B.sum(log_likelihood(posterior_mean, data[1], likelihood_parameters))
        + 0.5 * posterior_mean.T @ grad_log_likelihood(posterior_mean, data[1], likelihood_parameters)  # TODO minus before grad?
        + B.sum(B.log(B.diag(L_cov)))
        + 0.5 * B.sum(B.log(precision))
    )<|MERGE_RESOLUTION|>--- conflicted
+++ resolved
@@ -1,11 +1,5 @@
 from cmath import inf
 import lab.jax as B
-<<<<<<< HEAD
-=======
-import jax
-from jax import grad, jit, vmap
-import jax.numpy as jnp
->>>>>>> cf3db9cf
 from math import inf
 from probit_jax.lab.utilities import (
     probit_likelihood, matrix_inverse)  # TODO: temp
@@ -25,29 +19,6 @@
 def f_LA(prior_parameters, likelihood_parameters, prior, grad_log_likelihood, hessian_log_likelihood, posterior_mean, data):
     K = B.dense(prior(prior_parameters)(data[0]))
     return K @ grad_log_likelihood(posterior_mean, data[1], likelihood_parameters)
-<<<<<<< HEAD
-=======
-
-# # This cannot be correct
-# def f_LA(prior_parameters, likelihood_parameters, prior, grad_log_likelihood, hessian_log_likelihood, posterior_mean, data):
-#     K = B.dense(prior(prior_parameters)(data[0]))
-#     return K @ linear_solve(B.diag(-hessian_log_likelihood(
-#         posterior_mean, data[1], likelihood_parameters)) + K,
-#         posterior_mean + grad_log_likelihood(posterior_mean, data[1], likelihood_parameters))
-
-
-# def f_LA(prior_parameters, likelihood_parameters, prior, grad_log_likelihood,
-#         hessian_log_likelihood, posterior_mean, data):
-#     # w is grad negative log likelihood. Is it possible to use vmap and still parameterize it,
-#     # and take gradients wrt to f. Would it be best to do this via grad or vjp?
-#     # TODO: test how scales with data when jitted, less memory intensive?
-#     # When wanting to differentiate through this, what to keep as static args?
-#     # Maybe put things as static args and let JAX recompile when it wants.
-#     #jitted-functions cannot have functions as arguments
-#     # so dlikelihood_df and K must be static
-#     K = B.dense(prior(prior_parameters)(data[0]))
-#     return - K @ grad_log_likelihood(posterior_mean, data[1], likelihood_parameters)
->>>>>>> cf3db9cf
 
 
 # TODO work out what for
