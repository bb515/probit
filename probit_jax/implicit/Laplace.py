--- conflicted
+++ resolved
@@ -20,15 +20,6 @@
     K = B.dense(prior(prior_parameters)(data[0]))
     return K @ grad_log_likelihood(posterior_mean, data[1], likelihood_parameters)
 
-<<<<<<< HEAD
-=======
-# # This cannot be correct
-# def f_LA(prior_parameters, likelihood_parameters, prior, grad_log_likelihood, hessian_log_likelihood, posterior_mean, data):
-#     K = B.dense(prior(prior_parameters)(data[0]))
-#     return K @ linear_solve(B.diag(-hessian_log_likelihood(
-#         posterior_mean, data[1], likelihood_parameters)) + K,
-#         posterior_mean + grad_log_likelihood(posterior_mean, data[1], likelihood_parameters))
->>>>>>> 72478006
 
 # TODO work out what for
 # Can either define a fixed_point method fwd_solve using this jacobian or
@@ -49,10 +40,6 @@
     cov, L_cov = matrix_inverse(K + B.diag(1. / precision), N)
     return cov, L_cov
 
-<<<<<<< HEAD
-
-=======
->>>>>>> 72478006
 def objective_LA(prior_parameters, likelihood_parameters, prior,
         log_likelihood, grad_log_likelihood, hessian_log_likelihood, posterior_mean, data):
     precision = -hessian_log_likelihood(posterior_mean, data[1], likelihood_parameters) + 1e-8
